--- conflicted
+++ resolved
@@ -206,7 +206,6 @@
         return totpStats;
     }
 
-<<<<<<< HEAD
     private JsonObject getMFAStats() throws StorageQueryException, TenantOrAppNotFoundException{
         JsonObject mfaStats = new JsonObject();
         JsonArray mfaMauArr = new JsonArray();
@@ -236,17 +235,6 @@
         }
         mfaStats.addProperty("total_users", mfaTotalUsers);
         return mfaStats;
-    }
-
-=======
->>>>>>> 238cdc8b
-    private boolean isEnterpriseThirdPartyId(String thirdPartyId) {
-        for (String enterpriseThirdPartyId : ENTERPRISE_THIRD_PARTY_IDS) {
-            if (thirdPartyId.startsWith(enterpriseThirdPartyId)) {
-                return true;
-            }
-        }
-        return false;
     }
 
     private JsonObject getMultiTenancyStats()
@@ -308,6 +296,15 @@
         return mauArr;
     }
 
+    private boolean isEnterpriseThirdPartyId(String thirdPartyId) {
+        for (String enterpriseThirdPartyId : ENTERPRISE_THIRD_PARTY_IDS) {
+            if (thirdPartyId.startsWith(enterpriseThirdPartyId)) {
+                return true;
+            }
+        }
+        return false;
+    }
+
     @Override
     public JsonObject getPaidFeatureStats() throws StorageQueryException, TenantOrAppNotFoundException {
         JsonObject usageStats = new JsonObject();
@@ -321,7 +318,6 @@
         for (EE_FEATURES feature : features) {
             if (feature == EE_FEATURES.DASHBOARD_LOGIN) {
                 usageStats.add(EE_FEATURES.DASHBOARD_LOGIN.toString(), getDashboardLoginStats());
-<<<<<<< HEAD
             }
 
             if (feature == EE_FEATURES.TOTP) {
@@ -332,14 +328,6 @@
                 usageStats.add(EE_FEATURES.MFA.toString(), getMFAStats());
             }
 
-=======
-            }
-
-            if (feature == EE_FEATURES.TOTP) {
-                usageStats.add(EE_FEATURES.TOTP.toString(), getTOTPStats());
-            }
-
->>>>>>> 238cdc8b
             if (feature == EE_FEATURES.MULTI_TENANCY) {
                 usageStats.add(EE_FEATURES.MULTI_TENANCY.toString(), getMultiTenancyStats());
             }
