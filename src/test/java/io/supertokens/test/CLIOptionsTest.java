/*
 *    Copyright (c) 2020, VRAI Labs and/or its affiliates. All rights reserved.
 *
 *    This software is licensed under the Apache License, Version 2.0 (the
 *    "License") as published by the Apache Software Foundation.
 *
 *    You may not use this file except in compliance with the License. You may
 *    obtain a copy of the License at http://www.apache.org/licenses/LICENSE-2.0
 *
 *    Unless required by applicable law or agreed to in writing, software
 *    distributed under the License is distributed on an "AS IS" BASIS, WITHOUT
 *    WARRANTIES OR CONDITIONS OF ANY KIND, either express or implied. See the
 *    License for the specific language governing permissions and limitations
 *    under the License.
 */

package io.supertokens.test;

import io.supertokens.ProcessState.EventAndException;
import io.supertokens.ProcessState.PROCESS_STATE;
import io.supertokens.cliOptions.CLIOptions;
import io.supertokens.config.Config;
import io.supertokens.output.Logging;
import io.supertokens.pluginInterface.multitenancy.TenantIdentifier;
import io.supertokens.test.TestingProcessManager.TestingProcess;
import org.junit.AfterClass;
import org.junit.Before;
import org.junit.Rule;
import org.junit.Test;
import org.junit.rules.TestRule;

import java.io.BufferedReader;
import java.io.File;
import java.io.FileReader;

import static org.junit.Assert.*;

public class CLIOptionsTest {

    @Rule
    public TestRule watchman = Utils.getOnFailure();

    @AfterClass
    public static void afterTesting() {
        Utils.afterTesting();
    }

    @Before
    public void beforeEach() {
        Utils.reset();
    }

    // different CPI arguments failure and pass cases
    @Test
    public void cli0ArgsTest() throws TestingProcessManagerException, InterruptedException {
        String[] args = {};
        TestingProcess process = TestingProcessManager.start(args);
        EventAndException e = process.checkOrWaitForEvent(PROCESS_STATE.INIT_FAILURE);
        assertTrue(e != null
                && e.exception.getMessage().equals("Please provide installation path location for SuperTokens"));
        assertNotNull(process.checkOrWaitForEvent(PROCESS_STATE.STOPPED));
        process.kill();
    }

    @Test
    public void cli1ArgsTest() throws TestingProcessManagerException, InterruptedException {
        String[] args = { "../" };
        TestingProcess process = TestingProcessManager.start(args);
        EventAndException e = process.checkOrWaitForEvent(PROCESS_STATE.STARTED);
        assertNotNull(e);
        process.kill();
    }

    @Test
    public void cli2ArgsTest() throws Exception {
        // testing that when badInput is given to second cli argument, default values for host and port are used
        String[] args = { "../", "random" };

        TestingProcess process = TestingProcessManager.start(args);
        assertNotNull(process.checkOrWaitForEvent(PROCESS_STATE.STARTED));

        assertEquals(Config.getConfig(process.getProcess()).getHost(process.getProcess()), "localhost");
        assertEquals(Config.getConfig(process.getProcess()).getPort(process.getProcess()), 3567);

        process.kill();
        assertNotNull(process.checkOrWaitForEvent(PROCESS_STATE.STOPPED));

        // custom host and port
        args = new String[] { "../", "host=127.0.0.1", "port=8081" };

        process = TestingProcessManager.start(args);
        assertNotNull(process.checkOrWaitForEvent(PROCESS_STATE.STARTED));

        assertEquals(Config.getConfig(process.getProcess()).getHost(process.getProcess()), "127.0.0.1");
        assertEquals(Config.getConfig(process.getProcess()).getPort(process.getProcess()), 8081);

        process.kill();
        assertNotNull(process.checkOrWaitForEvent(PROCESS_STATE.STOPPED));

    }

    @Test
    public void testMultipleInstancesAtTheSameTime() throws Exception {
        String[] args = { "../" };

        try {
            // Create 2 custom config files
            ProcessBuilder pb = new ProcessBuilder("cp", "config.yaml", "temp/new1Config.yaml");
            pb.directory(new File(args[0]));
            Process p1 = pb.start();
            p1.waitFor();

            pb = new ProcessBuilder("cp", "config.yaml", "temp/new2Config.yaml");
            pb.directory(new File(args[0]));
            p1 = pb.start();
            p1.waitFor();

            TestingProcess process = TestingProcessManager.start(args);
            assertNotNull(process.checkOrWaitForEvent(PROCESS_STATE.STARTED));

            args = new String[] { "../", "port=8081",
                    "configFile=" + new File("../temp/new1Config.yaml").getAbsolutePath() };

            TestingProcess process1 = TestingProcessManager.start(args);
            assertNotNull(process1.checkOrWaitForEvent(PROCESS_STATE.STARTED));

            args = new String[] { "../", "port=8082",
                    "configFile=" + new File("../temp/new2Config.yaml").getAbsolutePath() };

            TestingProcess process2 = TestingProcessManager.start(args);
            assertNotNull(process2.checkOrWaitForEvent(PROCESS_STATE.STARTED));

            assertEquals(Config.getConfig(process.getProcess()).getPort(process.getProcess()), 3567);
            assertEquals(Config.getConfig(process1.getProcess()).getPort(process1.getProcess()), 8081);
            assertEquals(Config.getConfig(process2.getProcess()).getPort(process2.getProcess()), 8082);

            assertEquals(CLIOptions.get(process1.getProcess()).getConfigFilePath(),
                    new File("../temp/new1Config.yaml").getAbsolutePath());
            assertEquals(CLIOptions.get(process2.getProcess()).getConfigFilePath(),
                    new File("../temp/new2Config.yaml").getAbsolutePath());

            // check infoLogPath is the same for all 3 processes
            assertEquals(Config.getConfig(process.getProcess()).getInfoLogPath(process.getProcess()),
                    Config.getConfig(process1.getProcess()).getInfoLogPath(process1.getProcess()));
            assertEquals(Config.getConfig(process1.getProcess()).getInfoLogPath(process1.getProcess()),
                    Config.getConfig(process2.getProcess()).getInfoLogPath(process2.getProcess()));

            // check errorLogPath is the same for all 3 processes
            assertEquals(Config.getConfig(process.getProcess()).getErrorLogPath(process.getProcess()),
                    Config.getConfig(process1.getProcess()).getErrorLogPath(process1.getProcess()));
            assertEquals(Config.getConfig(process1.getProcess()).getErrorLogPath(process1.getProcess()),
                    Config.getConfig(process2.getProcess()).getErrorLogPath(process2.getProcess()));

<<<<<<< HEAD
            Logging.debug(process.getProcess(), TenantIdentifier.BASE_TENANT, "test");
            Logging.debug(process1.getProcess(), TenantIdentifier.BASE_TENANT, "test1");
            Logging.debug(process2.getProcess(), TenantIdentifier.BASE_TENANT, "test2");

            Logging.error(process.getProcess(), TenantIdentifier.BASE_TENANT, "test", false);
            Logging.error(process1.getProcess(), TenantIdentifier.BASE_TENANT, "test1", false);
            Logging.error(process2.getProcess(), TenantIdentifier.BASE_TENANT, "test2", false);
=======
            Logging.debug(process.getProcess(), TenantIdentifier.BASE_TENANT, "debugunique1");
            Logging.debug(process1.getProcess(), TenantIdentifier.BASE_TENANT, "debugunique2");
            Logging.debug(process2.getProcess(), TenantIdentifier.BASE_TENANT, "debugunique3");

            Logging.info(process.getProcess(), TenantIdentifier.BASE_TENANT, "infounique1", false);
            Logging.info(process1.getProcess(), TenantIdentifier.BASE_TENANT, "infounique2", false);
            Logging.info(process2.getProcess(), TenantIdentifier.BASE_TENANT, "infounique3", false);

            Logging.error(process.getProcess(), TenantIdentifier.BASE_TENANT, "errorunique1", false);
            Logging.error(process1.getProcess(), TenantIdentifier.BASE_TENANT, "errorunique2", false);
            Logging.error(process2.getProcess(), TenantIdentifier.BASE_TENANT, "errorunique3", false);
>>>>>>> 238cdc8b

            boolean processInfoLog = false;
            boolean process1InfoLog = false;
            boolean process2InfoLog = false;

            boolean processErrorLog = false;
            boolean process1ErrorLog = false;
            boolean process2ErrorLog = false;

            int infoTest1Count = 0;
            int infoTest2Count = 0;
            int infoTest3Count = 0;

            int errrorTest1Count = 0;
            int errrorTest2Count = 0;
            int errrorTest3Count = 0;

            try (BufferedReader reader = new BufferedReader(
                    new FileReader(Config.getConfig(process.getProcess()).getInfoLogPath(process.getProcess())))) {
                String currentReadingLine = reader.readLine();
                while (currentReadingLine != null) {
                    if (currentReadingLine.contains(process1.getProcess().getProcessId())) {
                        process1InfoLog = true;
                    }

                    if (currentReadingLine.contains(process2.getProcess().getProcessId())) {
                        process2InfoLog = true;
                    }
                    if (currentReadingLine.contains(process.getProcess().getProcessId())) {
                        processInfoLog = true;
                    }

                    if (currentReadingLine.contains("infounique1")) {
                        infoTest1Count++;
                    }
                    if (currentReadingLine.contains("infounique2")) {
                        infoTest2Count++;
                    }
                    if (currentReadingLine.contains("infounique3")) {
                        infoTest3Count++;
                    }

                    currentReadingLine = reader.readLine();
                }
            }

            try (BufferedReader reader = new BufferedReader(
                    new FileReader(Config.getConfig(process.getProcess()).getErrorLogPath(process.getProcess())))) {
                String currentReadingLine = reader.readLine();
                while (currentReadingLine != null) {
                    if (currentReadingLine.contains(process1.getProcess().getProcessId())) {
                        process1ErrorLog = true;
                    }
                    if (currentReadingLine.contains(process2.getProcess().getProcessId())) {
                        process2ErrorLog = true;
                    }
                    if (currentReadingLine.contains(process.getProcess().getProcessId())) {
                        processErrorLog = true;
                    }

                    if (currentReadingLine.contains("errorunique1")) {
                        errrorTest1Count++;
                    }
                    if (currentReadingLine.contains("errorunique2")) {
                        errrorTest2Count++;
                    }
                    if (currentReadingLine.contains("errorunique3")) {
                        errrorTest3Count++;
                    }

                    currentReadingLine = reader.readLine();
                }
            }

            assertTrue("processes do not log error to the same location",
                    process1ErrorLog && process2ErrorLog && processErrorLog);
            assertTrue("processes do not log info to the same location",
                    processInfoLog && process2InfoLog && process1InfoLog);

            assertEquals(3, infoTest1Count);
            assertEquals(3, infoTest2Count);
            assertEquals(3, infoTest3Count);
            assertEquals(3, errrorTest1Count);
            assertEquals(3, errrorTest2Count);
            assertEquals(3, errrorTest3Count);

            process.kill();
            assertNotNull(process.checkOrWaitForEvent(PROCESS_STATE.STOPPED));

            process1.kill();
            assertNotNull(process1.checkOrWaitForEvent(PROCESS_STATE.STOPPED));

            process2.kill();
            assertNotNull(process2.checkOrWaitForEvent(PROCESS_STATE.STOPPED));

        } finally {

            ProcessBuilder pb = new ProcessBuilder("rm", "temp/new1Config.yaml");
            pb.directory(new File(args[0]));
            Process p1 = pb.start();
            p1.waitFor();

            pb = new ProcessBuilder("rm", "temp/new2Config.yaml");
            pb.directory(new File(args[0]));
            p1 = pb.start();
            p1.waitFor();
        }

    }

}<|MERGE_RESOLUTION|>--- conflicted
+++ resolved
@@ -151,15 +151,6 @@
             assertEquals(Config.getConfig(process1.getProcess()).getErrorLogPath(process1.getProcess()),
                     Config.getConfig(process2.getProcess()).getErrorLogPath(process2.getProcess()));
 
-<<<<<<< HEAD
-            Logging.debug(process.getProcess(), TenantIdentifier.BASE_TENANT, "test");
-            Logging.debug(process1.getProcess(), TenantIdentifier.BASE_TENANT, "test1");
-            Logging.debug(process2.getProcess(), TenantIdentifier.BASE_TENANT, "test2");
-
-            Logging.error(process.getProcess(), TenantIdentifier.BASE_TENANT, "test", false);
-            Logging.error(process1.getProcess(), TenantIdentifier.BASE_TENANT, "test1", false);
-            Logging.error(process2.getProcess(), TenantIdentifier.BASE_TENANT, "test2", false);
-=======
             Logging.debug(process.getProcess(), TenantIdentifier.BASE_TENANT, "debugunique1");
             Logging.debug(process1.getProcess(), TenantIdentifier.BASE_TENANT, "debugunique2");
             Logging.debug(process2.getProcess(), TenantIdentifier.BASE_TENANT, "debugunique3");
@@ -171,7 +162,6 @@
             Logging.error(process.getProcess(), TenantIdentifier.BASE_TENANT, "errorunique1", false);
             Logging.error(process1.getProcess(), TenantIdentifier.BASE_TENANT, "errorunique2", false);
             Logging.error(process2.getProcess(), TenantIdentifier.BASE_TENANT, "errorunique3", false);
->>>>>>> 238cdc8b
 
             boolean processInfoLog = false;
             boolean process1InfoLog = false;
