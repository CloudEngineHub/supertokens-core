--- conflicted
+++ resolved
@@ -53,9 +53,6 @@
                 + ");";
     }
 
-<<<<<<< HEAD
-    public static UserInfo signUp(Start start, String id, String email, UserInfo.ThirdParty thirdParty, long timeJoined)
-=======
     public static String getQueryToThirdPartyUserEmailIndex(Start start) {
         return "CREATE INDEX IF NOT EXISTS thirdparty_users_email_index ON "
                 + Config.getConfig(start).getThirdPartyUsersTable() + " (app_id, email);";
@@ -84,7 +81,6 @@
     }
 
     public static UserInfo signUp(Start start, TenantIdentifier tenantIdentifier, String id, String email, UserInfo.ThirdParty thirdParty, long timeJoined)
->>>>>>> 238cdc8b
             throws StorageQueryException, StorageTransactionLogicException {
         return start.startTransaction(con -> {
             Connection sqlCon = (Connection) con.getConnection();
@@ -103,17 +99,11 @@
                     String QUERY = "INSERT INTO " + getConfig(start).getUsersTable()
                             + "(app_id, tenant_id, user_id, recipe_id, time_joined)" + " VALUES(?, ?, ?, ?, ?)";
                     update(sqlCon, QUERY, pst -> {
-<<<<<<< HEAD
-                        pst.setString(1, id);
-                        pst.setString(2, THIRD_PARTY.toString());
-                        pst.setLong(3, timeJoined);
-=======
                         pst.setString(1, tenantIdentifier.getAppId());
                         pst.setString(2, tenantIdentifier.getTenantId());
                         pst.setString(3, id);
                         pst.setString(4, THIRD_PARTY.toString());
                         pst.setLong(5, timeJoined);
->>>>>>> 238cdc8b
                     });
                 }
 
@@ -136,30 +126,18 @@
                             + "(app_id, tenant_id, user_id, third_party_id, third_party_user_id)"
                             + " VALUES(?, ?, ?, ?, ?)";
                     update(sqlCon, QUERY, pst -> {
-<<<<<<< HEAD
-                        pst.setString(1, thirdParty.id);
-                        pst.setString(2, thirdParty.userId);
-                        pst.setString(3, id);
-                        pst.setString(4, email);
-                        pst.setLong(5, timeJoined);
-=======
                         pst.setString(1, tenantIdentifier.getAppId());
                         pst.setString(2, tenantIdentifier.getTenantId());
                         pst.setString(3, id);
                         pst.setString(4, thirdParty.id);
                         pst.setString(5, thirdParty.userId);
->>>>>>> 238cdc8b
                     });
                 }
 
                 UserInfo userInfo = userInfoWithTenantIds_transaction(start, sqlCon, new UserInfoPartial(id, email, thirdParty, timeJoined));
                 sqlCon.commit();
-<<<<<<< HEAD
-                return new UserInfo(id, email, thirdParty, timeJoined, null); // TODO tenantIds
-=======
                 return userInfo;
 
->>>>>>> 238cdc8b
             } catch (SQLException throwables) {
                 throw new StorageTransactionLogicException(throwables);
             }
@@ -268,13 +246,8 @@
         return userInfoWithTenantIds(start, userInfo);
     }
 
-<<<<<<< HEAD
-    public static void updateUserEmail_Transaction(Start start, Connection con, String thirdPartyId,
-                                                   String thirdPartyUserId, String newEmail)
-=======
     public static void updateUserEmail_Transaction(Start start, Connection con, AppIdentifier appIdentifier,
                                                    String thirdPartyId, String thirdPartyUserId, String newEmail)
->>>>>>> 238cdc8b
             throws SQLException, StorageQueryException {
         String QUERY = "UPDATE " + getConfig(start).getThirdPartyUsersTable()
                 + " SET email = ? WHERE app_id = ? AND third_party_id = ? AND third_party_user_id = ?";
@@ -287,12 +260,8 @@
         });
     }
 
-<<<<<<< HEAD
-    public static UserInfo getUserInfoUsingId_Transaction(Start start, Connection con, String thirdPartyId,
-=======
     public static UserInfo getUserInfoUsingId_Transaction(Start start, Connection con,
                                                           AppIdentifier appIdentifier, String thirdPartyId,
->>>>>>> 238cdc8b
                                                           String thirdPartyUserId)
             throws SQLException, StorageQueryException {
 
@@ -314,9 +283,6 @@
         return userInfoWithTenantIds_transaction(start, con, userInfo);
     }
 
-<<<<<<< HEAD
-    public static UserInfo[] getThirdPartyUsersByEmail(Start start, @Nonnull String email)
-=======
     private static UserInfoPartial getUserInfoUsingUserId(Start start, Connection con,
                                                           AppIdentifier appIdentifier, String userId)
             throws SQLException, StorageQueryException {
@@ -416,7 +382,6 @@
     }
 
     private static UserInfo userInfoWithTenantIds(Start start, UserInfoPartial userInfo)
->>>>>>> 238cdc8b
             throws SQLException, StorageQueryException {
         if (userInfo == null) return null;
         try (Connection con = ConnectionPool.getConnection(start)) {
@@ -454,9 +419,6 @@
         return result;
     }
 
-<<<<<<< HEAD
-    private static class UserInfoRowMapper implements RowMapper<UserInfo, ResultSet> {
-=======
     private static class UserInfoPartial {
         public final String id;
         public final String email;
@@ -472,7 +434,6 @@
     }
 
     private static class UserInfoRowMapper implements RowMapper<UserInfoPartial, ResultSet> {
->>>>>>> 238cdc8b
         private static final UserInfoRowMapper INSTANCE = new UserInfoRowMapper();
 
         private UserInfoRowMapper() {
