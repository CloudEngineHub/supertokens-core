/*
 *    Copyright (c) 2020, VRAI Labs and/or its affiliates. All rights reserved.
 *
 *    This software is licensed under the Apache License, Version 2.0 (the
 *    "License") as published by the Apache Software Foundation.
 *
 *    You may not use this file except in compliance with the License. You may
 *    obtain a copy of the License at http://www.apache.org/licenses/LICENSE-2.0
 *
 *    Unless required by applicable law or agreed to in writing, software
 *    distributed under the License is distributed on an "AS IS" BASIS, WITHOUT
 *    WARRANTIES OR CONDITIONS OF ANY KIND, either express or implied. See the
 *    License for the specific language governing permissions and limitations
 *    under the License.
 */

package io.supertokens.inmemorydb;

import com.google.gson.JsonObject;
import io.supertokens.Main;
import io.supertokens.ProcessState;
import io.supertokens.inmemorydb.config.Config;
import io.supertokens.inmemorydb.config.SQLiteConfig;
import io.supertokens.inmemorydb.queries.*;
import io.supertokens.pluginInterface.*;
import io.supertokens.pluginInterface.authRecipe.AuthRecipeUserInfo;
import io.supertokens.pluginInterface.authRecipe.LoginMethod;
import io.supertokens.pluginInterface.authRecipe.sqlStorage.AuthRecipeSQLStorage;
import io.supertokens.pluginInterface.bulkimport.BulkImportStorage;
import io.supertokens.pluginInterface.dashboard.DashboardSearchTags;
import io.supertokens.pluginInterface.dashboard.DashboardSessionInfo;
import io.supertokens.pluginInterface.dashboard.DashboardUser;
import io.supertokens.pluginInterface.dashboard.exceptions.UserIdNotFoundException;
import io.supertokens.pluginInterface.dashboard.sqlStorage.DashboardSQLStorage;
import io.supertokens.pluginInterface.emailpassword.PasswordResetTokenInfo;
import io.supertokens.pluginInterface.emailpassword.exceptions.DuplicateEmailException;
import io.supertokens.pluginInterface.emailpassword.exceptions.DuplicatePasswordResetTokenException;
import io.supertokens.pluginInterface.emailpassword.exceptions.DuplicateUserIdException;
import io.supertokens.pluginInterface.emailpassword.exceptions.UnknownUserIdException;
import io.supertokens.pluginInterface.emailpassword.sqlStorage.EmailPasswordSQLStorage;
import io.supertokens.pluginInterface.emailverification.EmailVerificationStorage;
import io.supertokens.pluginInterface.emailverification.EmailVerificationTokenInfo;
import io.supertokens.pluginInterface.emailverification.exception.DuplicateEmailVerificationTokenException;
import io.supertokens.pluginInterface.emailverification.sqlStorage.EmailVerificationSQLStorage;
import io.supertokens.pluginInterface.exceptions.DbInitException;
import io.supertokens.pluginInterface.exceptions.InvalidConfigException;
import io.supertokens.pluginInterface.exceptions.StorageQueryException;
import io.supertokens.pluginInterface.exceptions.StorageTransactionLogicException;
import io.supertokens.pluginInterface.jwt.JWTRecipeStorage;
import io.supertokens.pluginInterface.jwt.JWTSigningKeyInfo;
import io.supertokens.pluginInterface.jwt.exceptions.DuplicateKeyIdException;
import io.supertokens.pluginInterface.jwt.sqlstorage.JWTRecipeSQLStorage;
import io.supertokens.pluginInterface.multitenancy.AppIdentifier;
import io.supertokens.pluginInterface.multitenancy.MultitenancyStorage;
import io.supertokens.pluginInterface.multitenancy.TenantConfig;
import io.supertokens.pluginInterface.multitenancy.TenantIdentifier;
import io.supertokens.pluginInterface.multitenancy.exceptions.DuplicateClientTypeException;
import io.supertokens.pluginInterface.multitenancy.exceptions.DuplicateTenantException;
import io.supertokens.pluginInterface.multitenancy.exceptions.DuplicateThirdPartyIdException;
import io.supertokens.pluginInterface.multitenancy.exceptions.TenantOrAppNotFoundException;
import io.supertokens.pluginInterface.multitenancy.sqlStorage.MultitenancySQLStorage;
import io.supertokens.pluginInterface.oauth.OAuthClient;
import io.supertokens.pluginInterface.oauth.OAuthLogoutChallenge;
import io.supertokens.pluginInterface.oauth.OAuthStorage;
import io.supertokens.pluginInterface.oauth.exception.DuplicateOAuthLogoutChallengeException;
import io.supertokens.pluginInterface.oauth.exception.OAuthClientNotFoundException;
import io.supertokens.pluginInterface.passwordless.PasswordlessCode;
import io.supertokens.pluginInterface.passwordless.PasswordlessDevice;
import io.supertokens.pluginInterface.passwordless.exception.*;
import io.supertokens.pluginInterface.passwordless.sqlStorage.PasswordlessSQLStorage;
import io.supertokens.pluginInterface.session.SessionInfo;
import io.supertokens.pluginInterface.session.SessionStorage;
import io.supertokens.pluginInterface.session.sqlStorage.SessionSQLStorage;
import io.supertokens.pluginInterface.sqlStorage.TransactionConnection;
import io.supertokens.pluginInterface.thirdparty.exception.DuplicateThirdPartyUserException;
import io.supertokens.pluginInterface.thirdparty.sqlStorage.ThirdPartySQLStorage;
import io.supertokens.pluginInterface.totp.TOTPDevice;
import io.supertokens.pluginInterface.totp.TOTPStorage;
import io.supertokens.pluginInterface.totp.TOTPUsedCode;
import io.supertokens.pluginInterface.totp.exception.DeviceAlreadyExistsException;
import io.supertokens.pluginInterface.totp.exception.UnknownDeviceException;
import io.supertokens.pluginInterface.totp.exception.UnknownTotpUserIdException;
import io.supertokens.pluginInterface.totp.exception.UsedCodeAlreadyExistsException;
import io.supertokens.pluginInterface.totp.sqlStorage.TOTPSQLStorage;
import io.supertokens.pluginInterface.useridmapping.UserIdMapping;
import io.supertokens.pluginInterface.useridmapping.UserIdMappingStorage;
import io.supertokens.pluginInterface.useridmapping.exception.UnknownSuperTokensUserIdException;
import io.supertokens.pluginInterface.useridmapping.exception.UserIdMappingAlreadyExistsException;
import io.supertokens.pluginInterface.useridmapping.sqlStorage.UserIdMappingSQLStorage;
import io.supertokens.pluginInterface.usermetadata.UserMetadataStorage;
import io.supertokens.pluginInterface.usermetadata.sqlStorage.UserMetadataSQLStorage;
import io.supertokens.pluginInterface.userroles.UserRolesStorage;
import io.supertokens.pluginInterface.userroles.exception.DuplicateUserRoleMappingException;
import io.supertokens.pluginInterface.userroles.exception.UnknownRoleException;
import io.supertokens.pluginInterface.userroles.sqlStorage.UserRolesSQLStorage;
import org.jetbrains.annotations.NotNull;
import org.jetbrains.annotations.TestOnly;
import org.sqlite.SQLiteException;

import javax.annotation.Nonnull;
import javax.annotation.Nullable;
import java.sql.Connection;
import java.sql.SQLException;
import java.sql.SQLTransactionRollbackException;
import java.util.ArrayList;
import java.util.HashMap;
import java.util.List;
import java.util.Set;

public class Start
        implements SessionSQLStorage, EmailPasswordSQLStorage, EmailVerificationSQLStorage, ThirdPartySQLStorage,
        JWTRecipeSQLStorage, PasswordlessSQLStorage, UserMetadataSQLStorage, UserRolesSQLStorage, UserIdMappingStorage,
        UserIdMappingSQLStorage, MultitenancyStorage, MultitenancySQLStorage, TOTPSQLStorage, ActiveUsersStorage,
        ActiveUsersSQLStorage, DashboardSQLStorage, AuthRecipeSQLStorage, OAuthStorage {

    private static final Object appenderLock = new Object();
    private static final String ACCESS_TOKEN_SIGNING_KEY_NAME = "access_token_signing_key";
    private static final String REFRESH_TOKEN_KEY_NAME = "refresh_token_key";
    public static boolean isTesting = false;
    private static boolean silent = false;
    boolean enabled = true;
    private final ResourceDistributor resourceDistributor;
    private String processId;
    private Main main;

    public Start(Main main) {
        this.resourceDistributor = new ResourceDistributor();
        this.main = main;
    }

    public ResourceDistributor getResourceDistributor() {
        return resourceDistributor;
    }

    public String getProcessId() {
        return this.processId;
    }

    @Override
    public void constructor(String processId, boolean silent, boolean isTesting) {
        this.processId = processId;
        Start.silent = silent;
        Start.isTesting = isTesting;
    }

    @Override
    public Storage createBulkImportProxyStorageInstance() {
        throw new UnsupportedOperationException("'createBulkImportProxyStorageInstance' is not supported for in-memory db");
        
    }

    @Override
    public void closeConnectionForBulkImportProxyStorage() throws StorageQueryException {
        throw new UnsupportedOperationException(
                "closeConnectionForBulkImportProxyStorage should only be called from BulkImportProxyStorage");
    }

    @Override
    public void commitTransactionForBulkImportProxyStorage() throws StorageQueryException {
        throw new UnsupportedOperationException(
                "commitTransactionForBulkImportProxyStorage should only be called from BulkImportProxyStorage");
    }

    @Override
    public void rollbackTransactionForBulkImportProxyStorage() throws StorageQueryException {
        throw new UnsupportedOperationException(
                "rollbackTransactionForBulkImportProxyStorage should only be called from BulkImportProxyStorage");
    }

    @Override
    public STORAGE_TYPE getType() {
        return STORAGE_TYPE.SQL;
    }

    @Override
    public void loadConfig(JsonObject ignored, Set<LOG_LEVEL> logLevel, TenantIdentifier tenantIdentifier)
            throws InvalidConfigException {
        Config.loadConfig(this);
    }

    @Override
    public String getUserPoolId() {
        // we do not allow multiple in memory dbs as that is not really useful in any way..
        return "same-user-pool";
    }

    @Override
    public String getConnectionPoolId() {
        // we do not allow multiple in memory dbs as that is not really useful in any way..
        return "same-connection-pool";
    }

    @Override
    public void assertThatConfigFromSameUserPoolIsNotConflicting(JsonObject otherConfig) throws InvalidConfigException {
        // there is nothing to check here cause there is no config specific to in mem db that the user
        // can give anyway.
    }

    @Override
    public void initFileLogging(String infoLogPath, String errorLogPath) {
        // no op
    }

    @Override
    public void stopLogging() {
        // no op
    }

    @Override
    public void initStorage(boolean shouldWait, List<TenantIdentifier> tenantIdentifiers) throws DbInitException {
        if (ConnectionPool.isAlreadyInitialised(this)) {
            return;
        }
        try {
            ConnectionPool.initPool(this, shouldWait);
            GeneralQueries.createTablesIfNotExists(this, this.main);
        } catch (SQLException | StorageQueryException e) {
            throw new DbInitException(e);
        }
    }

    @Override
    public <T> T startTransaction(TransactionLogic<T> logic)
            throws StorageTransactionLogicException, StorageQueryException {
        return startTransaction(logic, TransactionIsolationLevel.SERIALIZABLE);
    }

    @Override
    public <T> T startTransaction(TransactionLogic<T> logic, TransactionIsolationLevel isolationLevel)
            throws StorageTransactionLogicException, StorageQueryException {
        int tries = 0;
        while (true) {
            tries++;
            try {
                return startTransactionHelper(logic);
            } catch (SQLException | StorageQueryException | StorageTransactionLogicException e) {
                if ((e instanceof SQLTransactionRollbackException
                        || (e.getMessage() != null && e.getMessage().toLowerCase().contains("deadlock")))
                        && tries < 3) {
                    ProcessState.getInstance(this.main).addState(ProcessState.PROCESS_STATE.DEADLOCK_FOUND, e);
                    continue; // this because deadlocks are not necessarily a result of faulty logic. They can
                    // happen
                }
                if (e instanceof StorageQueryException) {
                    throw (StorageQueryException) e;
                } else if (e instanceof StorageTransactionLogicException) {
                    throw (StorageTransactionLogicException) e;
                }
                throw new StorageQueryException(e);
            }
        }
    }

    private <T> T startTransactionHelper(TransactionLogic<T> logic)
            throws StorageQueryException, StorageTransactionLogicException, SQLException {
        Connection con = null;
        try {
            con = ConnectionPool.getConnection(this);
            con.setAutoCommit(false);
            return logic.mainLogicAndCommit(new TransactionConnection(con));
        } catch (Exception e) {
            if (con != null) {
                con.rollback();
            }
            throw e;
        } finally {
            if (con != null) {
                con.setAutoCommit(true);
                con.close();
            }
        }
    }

    @Override
    public void commitTransaction(TransactionConnection con) throws StorageQueryException {
        Connection sqlCon = (Connection) con.getConnection();
        try {
            sqlCon.commit();
        } catch (SQLException e) {
            throw new StorageQueryException(e);
        }

    }

    @Override
    public KeyValueInfo getLegacyAccessTokenSigningKey_Transaction(AppIdentifier appIdentifier,
                                                                   TransactionConnection con)
            throws StorageQueryException {
        Connection sqlCon = (Connection) con.getConnection();
        try {
            return GeneralQueries.getKeyValue_Transaction(this, sqlCon, appIdentifier.getAsPublicTenantIdentifier(),
                    ACCESS_TOKEN_SIGNING_KEY_NAME);
        } catch (SQLException e) {
            throw new StorageQueryException(e);
        }
    }

    @Override
    public void removeLegacyAccessTokenSigningKey_Transaction(AppIdentifier appIdentifier,
                                                              TransactionConnection con) throws StorageQueryException {
        Connection sqlCon = (Connection) con.getConnection();
        try {
            GeneralQueries.deleteKeyValue_Transaction(this, sqlCon,
                    appIdentifier.getAsPublicTenantIdentifier(), ACCESS_TOKEN_SIGNING_KEY_NAME);
        } catch (SQLException e) {
            throw new StorageQueryException(e);
        }
    }

    @Override
    public KeyValueInfo[] getAccessTokenSigningKeys_Transaction(AppIdentifier appIdentifier,
                                                                TransactionConnection con)
            throws StorageQueryException {
        Connection sqlCon = (Connection) con.getConnection();
        try {
            return SessionQueries.getAccessTokenSigningKeys_Transaction(this, sqlCon, appIdentifier);
        } catch (SQLException e) {
            throw new StorageQueryException(e);
        }
    }

    @Override
    public void addAccessTokenSigningKey_Transaction(AppIdentifier appIdentifier, TransactionConnection con,
                                                     KeyValueInfo info)
            throws StorageQueryException, TenantOrAppNotFoundException {
        Connection sqlCon = (Connection) con.getConnection();
        try {
            SessionQueries.addAccessTokenSigningKey_Transaction(this, sqlCon, appIdentifier, info.createdAtTime,
                    info.value);
        } catch (SQLException e) {
            if (e instanceof SQLiteException) {
                String errorMessage = e.getMessage();
                SQLiteConfig config = Config.getConfig(this);

                if (isForeignKeyConstraintError(
                        errorMessage,
                        config.getAppsTable(),
                        new String[]{"app_id"},
                        new Object[]{appIdentifier.getAppId()})) {
                    throw new TenantOrAppNotFoundException(appIdentifier);
                }
            }
            throw new StorageQueryException(e);
        }
    }

    @Override
    public void removeAccessTokenSigningKeysBefore(AppIdentifier appIdentifier, long time)
            throws StorageQueryException {
        try {
            SessionQueries.removeAccessTokenSigningKeysBefore(this, appIdentifier, time);
        } catch (SQLException e) {
            throw new StorageQueryException(e);
        }
    }

    @Override
    public KeyValueInfo getRefreshTokenSigningKey_Transaction(AppIdentifier appIdentifier,
                                                              TransactionConnection con) throws StorageQueryException {
        Connection sqlCon = (Connection) con.getConnection();
        try {
            return GeneralQueries.getKeyValue_Transaction(this, sqlCon,
                    appIdentifier.getAsPublicTenantIdentifier(), REFRESH_TOKEN_KEY_NAME);
        } catch (SQLException e) {
            throw new StorageQueryException(e);
        }
    }

    @Override
    public void setRefreshTokenSigningKey_Transaction(AppIdentifier appIdentifier, TransactionConnection con,
                                                      KeyValueInfo info)
            throws StorageQueryException, TenantOrAppNotFoundException {
        Connection sqlCon = (Connection) con.getConnection();
        try {
            GeneralQueries.setKeyValue_Transaction(this, sqlCon,
                    appIdentifier.getAsPublicTenantIdentifier(), REFRESH_TOKEN_KEY_NAME, info);
        } catch (SQLException e) {
            throw new StorageQueryException(e);
        }
    }

    @TestOnly
    @Override
    public void deleteAllInformation() {
        /* no-op */
    }

    @Override
    public void close() {
        ConnectionPool.close(this);
    }

    @Override
    public void createNewSession(TenantIdentifier tenantIdentifier, String sessionHandle, String userId,
                                 String refreshTokenHash2,
                                 JsonObject userDataInDatabase, long expiry, JsonObject userDataInJWT,
                                 long createdAtTime, boolean useStaticKey)
            throws StorageQueryException, TenantOrAppNotFoundException {
        try {
            SessionQueries.createNewSession(this, tenantIdentifier, sessionHandle, userId, refreshTokenHash2,
                    userDataInDatabase, expiry, userDataInJWT, createdAtTime, useStaticKey);
        } catch (SQLException e) {
            if (e instanceof SQLiteException) {
                SQLiteConfig config = Config.getConfig(this);
                String serverMessage = e.getMessage();

                if (isForeignKeyConstraintError(
                        serverMessage,
                        config.getTenantsTable(),
                        new String[]{"app_id", "tenant_id"},
                        new Object[]{tenantIdentifier.getAppId(), tenantIdentifier.getTenantId()})) {
                    throw new TenantOrAppNotFoundException(tenantIdentifier);
                }
            }
            throw new StorageQueryException(e);
        }
    }

    @Override
    public void deleteSessionsOfUser(AppIdentifier appIdentifier, String userId) throws StorageQueryException {
        try {
            SessionQueries.deleteSessionsOfUser(this, appIdentifier, userId);
        } catch (SQLException e) {
            throw new StorageQueryException(e);
        }
    }

    @Override
    public boolean deleteSessionsOfUser(TenantIdentifier tenantIdentifier, String userId) throws StorageQueryException {
        try {
            return SessionQueries.deleteSessionsOfUser(this, tenantIdentifier, userId);
        } catch (SQLException e) {
            throw new StorageQueryException(e);
        }
    }

    @Override
    public int getNumberOfSessions(TenantIdentifier tenantIdentifier) throws StorageQueryException {
        try {
            return SessionQueries.getNumberOfSessions(this, tenantIdentifier);
        } catch (SQLException e) {
            throw new StorageQueryException(e);
        }
    }

    @Override
    public int deleteSession(TenantIdentifier tenantIdentifier, String[] sessionHandles) throws StorageQueryException {
        try {
            return SessionQueries.deleteSession(this, tenantIdentifier, sessionHandles);
        } catch (SQLException e) {
            throw new StorageQueryException(e);
        }
    }

    @Override
    public String[] getAllNonExpiredSessionHandlesForUser(TenantIdentifier tenantIdentifier, String userId)
            throws StorageQueryException {
        try {
            return SessionQueries.getAllNonExpiredSessionHandlesForUser(this, tenantIdentifier, userId);
        } catch (SQLException e) {
            throw new StorageQueryException(e);
        }
    }

    private String[] getAllNonExpiredSessionHandlesForUser(AppIdentifier appIdentifier, String userId)
            throws StorageQueryException {
        try {
            return SessionQueries.getAllNonExpiredSessionHandlesForUser(this, appIdentifier, userId);
        } catch (SQLException e) {
            throw new StorageQueryException(e);
        }
    }

    @Override
    public void deleteAllExpiredSessions() throws StorageQueryException {
        try {
            SessionQueries.deleteAllExpiredSessions(this);
        } catch (SQLException e) {
            throw new StorageQueryException(e);
        }
    }

    @Override
    public KeyValueInfo getKeyValue(TenantIdentifier tenantIdentifier, String key) throws StorageQueryException {
        try {
            return GeneralQueries.getKeyValue(this, tenantIdentifier, key);
        } catch (SQLException e) {
            throw new StorageQueryException(e);
        }
    }

    @Override
    public void setKeyValue(TenantIdentifier tenantIdentifier, String key, KeyValueInfo info)
            throws StorageQueryException, TenantOrAppNotFoundException {
        try {
            GeneralQueries.setKeyValue(this, tenantIdentifier, key, info);
        } catch (SQLException e) {
            if (e instanceof SQLiteException) {
                SQLiteConfig config = Config.getConfig(this);
                String serverMessage = e.getMessage();

                if (isForeignKeyConstraintError(
                        serverMessage,
                        config.getTenantsTable(),
                        new String[]{"app_id", "tenant_id"},
                        new Object[]{tenantIdentifier.getAppId(), tenantIdentifier.getTenantId()})) {
                    throw new TenantOrAppNotFoundException(tenantIdentifier);
                }
            }
            throw new StorageQueryException(e);
        }
    }

    @Override
    public void setStorageLayerEnabled(boolean enabled) {
        this.enabled = enabled;
    }

    @Override
    public SessionInfo getSession(TenantIdentifier tenantIdentifier, String sessionHandle)
            throws StorageQueryException {
        try {
            return SessionQueries.getSession(this, tenantIdentifier, sessionHandle);
        } catch (SQLException e) {
            throw new StorageQueryException(e);
        }
    }

    @Override
    public int updateSession(TenantIdentifier tenantIdentifier, String sessionHandle, @Nullable JsonObject sessionData,
                             @Nullable JsonObject jwtPayload)
            throws StorageQueryException {
        try {
            return SessionQueries.updateSession(this, tenantIdentifier, sessionHandle, sessionData, jwtPayload);
        } catch (SQLException e) {
            throw new StorageQueryException(e);
        }
    }

    @Override
    public SessionInfo getSessionInfo_Transaction(TenantIdentifier tenantIdentifier, TransactionConnection con,
                                                  String sessionHandle)
            throws StorageQueryException {
        Connection sqlCon = (Connection) con.getConnection();
        try {
            return SessionQueries.getSessionInfo_Transaction(this, sqlCon, tenantIdentifier, sessionHandle);
        } catch (SQLException e) {
            throw new StorageQueryException(e);
        }
    }

    @Override
    public void updateSessionInfo_Transaction(TenantIdentifier tenantIdentifier, TransactionConnection con,
                                              String sessionHandle, String refreshTokenHash2,
                                              long expiry, boolean useStaticKey) throws StorageQueryException {
        Connection sqlCon = (Connection) con.getConnection();
        try {
            SessionQueries.updateSessionInfo_Transaction(this, sqlCon, tenantIdentifier, sessionHandle,
                    refreshTokenHash2, expiry, useStaticKey);
        } catch (SQLException e) {
            throw new StorageQueryException(e);
        }
    }

    @Override
    public void deleteSessionsOfUser_Transaction(TransactionConnection con, AppIdentifier appIdentifier, String userId)
            throws StorageQueryException {
        Connection sqlCon = (Connection) con.getConnection();
        try {
            SessionQueries.deleteSessionsOfUser_Transaction(sqlCon, this, appIdentifier, userId);
        } catch (SQLException e) {
            throw new StorageQueryException(e);
        }
    }

    @Override
    public void setKeyValue_Transaction(TenantIdentifier tenantIdentifier, TransactionConnection con, String key,
                                        KeyValueInfo info)
            throws StorageQueryException, TenantOrAppNotFoundException {
        Connection sqlCon = (Connection) con.getConnection();
        try {
            GeneralQueries.setKeyValue_Transaction(this, sqlCon, tenantIdentifier, key, info);
        } catch (SQLException e) {
            if (e instanceof SQLiteException) {
                SQLiteConfig config = Config.getConfig(this);
                String serverMessage = e.getMessage();

                if (isForeignKeyConstraintError(
                        serverMessage,
                        config.getTenantsTable(),
                        new String[]{"app_id", "tenant_id"},
                        new Object[]{tenantIdentifier.getAppId(), tenantIdentifier.getTenantId()})) {
                    throw new TenantOrAppNotFoundException(tenantIdentifier);
                }
            }
            throw new StorageQueryException(e);
        }
    }

    @Override
    public KeyValueInfo getKeyValue_Transaction(TenantIdentifier tenantIdentifier, TransactionConnection con,
                                                String key) throws StorageQueryException {
        Connection sqlCon = (Connection) con.getConnection();
        try {
            return GeneralQueries.getKeyValue_Transaction(this, sqlCon, tenantIdentifier, key);
        } catch (SQLException e) {
            throw new StorageQueryException(e);
        }
    }

    @Override
    public boolean canBeUsed(JsonObject configJson) {
        return true;
    }

    @Override
    public boolean isUserIdBeingUsedInNonAuthRecipe(AppIdentifier appIdentifier, String className, String userId)
            throws StorageQueryException {
        // check if the input userId is being used in nonAuthRecipes.
        if (className.equals(SessionStorage.class.getName())) {
            String[] sessionHandlesForUser = getAllNonExpiredSessionHandlesForUser(appIdentifier, userId);
            return sessionHandlesForUser.length > 0;
        } else if (className.equals(UserRolesStorage.class.getName())) {
            String[] roles = getRolesForUser(appIdentifier, userId);
            return roles.length > 0;
        } else if (className.equals(UserMetadataStorage.class.getName())) {
            JsonObject userMetadata = getUserMetadata(appIdentifier, userId);
            return userMetadata != null;
        } else if (className.equals(EmailVerificationStorage.class.getName())) {
            try {
                return EmailVerificationQueries.isUserIdBeingUsedForEmailVerification(this, appIdentifier, userId);
            } catch (SQLException e) {
                throw new StorageQueryException(e);
            }
        } else if (className.equals(TOTPStorage.class.getName())) {
            try {
                TOTPDevice[] devices = TOTPQueries.getDevices(this, appIdentifier, userId);
                return devices.length > 0;
            } catch (SQLException e) {
                throw new StorageQueryException(e);
            }
        } else if (className.equals(TOTPStorage.class.getName())) {
            try {
                TOTPDevice[] devices = TOTPQueries.getDevices(this, appIdentifier, userId);
                return devices.length > 0;
            } catch (SQLException e) {
                throw new StorageQueryException(e);
            }
        } else if (className.equals(JWTRecipeStorage.class.getName())) {
            return false;
        } else {
            throw new IllegalStateException("ClassName: " + className + " is not part of NonAuthRecipeStorage");
        }
    }

    @TestOnly
    @Override
    public void addInfoToNonAuthRecipesBasedOnUserId(TenantIdentifier tenantIdentifier, String className, String userId)
            throws StorageQueryException {
        if (!isTesting) {
            throw new UnsupportedOperationException();
        }

        // add entries to nonAuthRecipe tables with input userId
        if (className.equals(SessionStorage.class.getName())) {
            try {
                createNewSession(tenantIdentifier, "sessionHandle", userId, "refreshTokenHash",
                        new JsonObject(),
                        System.currentTimeMillis() + 1000000, new JsonObject(), System.currentTimeMillis(), false);
            } catch (Exception e) {
                throw new StorageQueryException(e);
            }
        } else if (className.equals(UserRolesStorage.class.getName())) {
            try {
                String role = "testRole";
                this.startTransaction(con -> {
                    try {
                        createNewRoleOrDoNothingIfExists_Transaction(tenantIdentifier.toAppIdentifier(), con, role);
                    } catch (TenantOrAppNotFoundException e) {
                        throw new IllegalStateException(e);
                    }
                    return null;
                });
                try {
                    addRoleToUser(tenantIdentifier, userId, role);
                } catch (Exception e) {
                    throw new StorageTransactionLogicException(e);
                }
            } catch (StorageTransactionLogicException e) {
                throw new StorageQueryException(e.actualException);
            }
        } else if (className.equals(EmailVerificationStorage.class.getName())) {
            try {
                EmailVerificationTokenInfo info = new EmailVerificationTokenInfo(userId, "someToken", 10000,
                        "test123@example.com");
                addEmailVerificationToken(tenantIdentifier, info);

            } catch (DuplicateEmailVerificationTokenException e) {
                throw new StorageQueryException(e);
            } catch (TenantOrAppNotFoundException e) {
                throw new IllegalStateException(e);
            }
        } else if (className.equals(UserMetadataStorage.class.getName())) {
            JsonObject data = new JsonObject();
            data.addProperty("test", "testData");
            try {
                this.startTransaction(con -> {
                    try {
                        setUserMetadata_Transaction(tenantIdentifier.toAppIdentifier(), con, userId, data);
                    } catch (TenantOrAppNotFoundException e) {
                        throw new StorageTransactionLogicException(e);
                    }
                    return null;
                });
            } catch (StorageTransactionLogicException e) {
                if (e.actualException instanceof TenantOrAppNotFoundException) {
                    throw new IllegalStateException(e);
                }
                throw new StorageQueryException(e);
            }
        } else if (className.equals(TOTPStorage.class.getName())) {
            try {
                TOTPDevice device = new TOTPDevice(userId, "testDevice", "secret", 0, 30, false,
                        System.currentTimeMillis());
                this.startTransaction(con -> {
                    try {
                        long now = System.currentTimeMillis();
                        Connection sqlCon = (Connection) con.getConnection();
                        TOTPQueries.createDevice_Transaction(this, sqlCon, tenantIdentifier.toAppIdentifier(), device);
                        TOTPQueries.insertUsedCode_Transaction(this,
                                sqlCon, tenantIdentifier,
                                new TOTPUsedCode(userId, "123456", true, 1000 + now, now));
                    } catch (SQLException e) {
                        throw new StorageTransactionLogicException(e);
                    }
                    return null;
                });

            } catch (StorageTransactionLogicException e) {
                throw new StorageQueryException(e.actualException);
            }
        } else if (className.equals(JWTRecipeStorage.class.getName())) {
            /* Since JWT recipe tables do not store userId we do not add any data to them */
<<<<<<< HEAD
        } else if (className.equals(BulkImportStorage.class.getName())){
            //ignore
=======
        } else if (className.equals(OAuthStorage.class.getName())) {
            /* Since OAuth tables store client-related data, we don't add user-specific data here */
>>>>>>> f9dea956
        } else if (className.equals(ActiveUsersStorage.class.getName())) {
            try {
                ActiveUsersQueries.updateUserLastActive(this, tenantIdentifier.toAppIdentifier(), userId);
            } catch (SQLException e) {
                throw new StorageQueryException(e);
            }
        } else {
            throw new IllegalStateException("ClassName: " + className + " is not part of NonAuthRecipeStorage");
        }
    }

    @Override
    public void modifyConfigToAddANewUserPoolForTesting(JsonObject config, int poolNumber) {
        // do nothing cause we have only one in mem db.
    }

    @Override
    public String[] getProtectedConfigsFromSuperTokensSaaSUsers() {
        return new String[0];
    }

    @Override
    public AuthRecipeUserInfo signUp(TenantIdentifier tenantIdentifier, String id, String email, String passwordHash,
                                     long timeJoined)
            throws StorageQueryException, DuplicateUserIdException, DuplicateEmailException,
            TenantOrAppNotFoundException {
        try {
            return EmailPasswordQueries.signUp(this, tenantIdentifier, id, email, passwordHash, timeJoined);
        } catch (StorageTransactionLogicException eTemp) {
            if (eTemp.actualException instanceof SQLiteException) {
                SQLiteConfig config = Config.getConfig(this);
                String serverMessage = eTemp.actualException.getMessage();

                if (isUniqueConstraintError(serverMessage, config.getEmailPasswordUserToTenantTable(),
                        new String[]{"app_id", "tenant_id", "email"})) {
                    throw new DuplicateEmailException();
                } else if (isPrimaryKeyError(serverMessage, config.getEmailPasswordUsersTable(),
                        new String[]{"app_id", "user_id"})
                        || isPrimaryKeyError(serverMessage, config.getUsersTable(),
                        new String[]{"app_id", "tenant_id", "user_id"})
                        || isPrimaryKeyError(serverMessage, config.getEmailPasswordUserToTenantTable(),
                        new String[]{"app_id", "tenant_id", "user_id"})
                        || isPrimaryKeyError(serverMessage, config.getAppIdToUserIdTable(),
                        new String[]{"app_id", "user_id"})) {
                    throw new DuplicateUserIdException();
                } else if (isForeignKeyConstraintError(
                        serverMessage,
                        config.getAppsTable(),
                        new String[]{"app_id"},
                        new Object[]{tenantIdentifier.getAppId()})) {
                    throw new TenantOrAppNotFoundException(tenantIdentifier);
                } else if (isForeignKeyConstraintError(
                        serverMessage,
                        config.getTenantsTable(),
                        new String[]{"app_id", "tenant_id"},
                        new Object[]{tenantIdentifier.getAppId(), tenantIdentifier.getTenantId()})) {
                    throw new TenantOrAppNotFoundException(tenantIdentifier);
                }
            }

            throw new StorageQueryException(eTemp.actualException);
        }
    }

    @Override
    public void addPasswordResetToken(AppIdentifier appIdentifier, PasswordResetTokenInfo passwordResetTokenInfo)
            throws StorageQueryException, UnknownUserIdException, DuplicatePasswordResetTokenException {
        try {
            EmailPasswordQueries.addPasswordResetToken(this, appIdentifier, passwordResetTokenInfo.userId,
                    passwordResetTokenInfo.token, passwordResetTokenInfo.tokenExpiry, passwordResetTokenInfo.email);
        } catch (SQLException e) {
            if (e instanceof SQLiteException) {
                String serverMessage = e.getMessage();

                if (isPrimaryKeyError(serverMessage, Config.getConfig(this).getPasswordResetTokensTable(),
                        new String[]{"app_id", "user_id", "token"})) {
                    throw new DuplicatePasswordResetTokenException();
                } else if (isForeignKeyConstraintError(
                        serverMessage,
                        Config.getConfig(this).getEmailPasswordUsersTable(),
                        new String[]{"app_id", "user_id"},
                        new Object[]{appIdentifier.getAppId(), passwordResetTokenInfo.userId})) {
                    throw new UnknownUserIdException();
                }
            }
            throw new StorageQueryException(e);
        }
    }

    @Override
    public PasswordResetTokenInfo getPasswordResetTokenInfo(AppIdentifier appIdentifier, String token)
            throws StorageQueryException {
        try {
            return EmailPasswordQueries.getPasswordResetTokenInfo(this, appIdentifier, token);
        } catch (SQLException e) {
            throw new StorageQueryException(e);
        }
    }

    @Override
    public PasswordResetTokenInfo[] getAllPasswordResetTokenInfoForUser(AppIdentifier appIdentifier,
                                                                        String userId) throws StorageQueryException {
        try {
            return EmailPasswordQueries.getAllPasswordResetTokenInfoForUser(this, appIdentifier, userId);
        } catch (SQLException e) {
            throw new StorageQueryException(e);
        }
    }

    @Override
    public PasswordResetTokenInfo[] getAllPasswordResetTokenInfoForUser_Transaction(AppIdentifier appIdentifier,
                                                                                    TransactionConnection con,
                                                                                    String userId)
            throws StorageQueryException {
        Connection sqlCon = (Connection) con.getConnection();
        try {
            return EmailPasswordQueries.getAllPasswordResetTokenInfoForUser_Transaction(this, sqlCon, appIdentifier,
                    userId);
        } catch (SQLException e) {
            throw new StorageQueryException(e);
        }
    }

    @Override
    public void deleteAllPasswordResetTokensForUser_Transaction(AppIdentifier appIdentifier, TransactionConnection con,
                                                                String userId)
            throws StorageQueryException {
        Connection sqlCon = (Connection) con.getConnection();
        try {
            EmailPasswordQueries.deleteAllPasswordResetTokensForUser_Transaction(this, sqlCon, appIdentifier, userId);
        } catch (SQLException e) {
            throw new StorageQueryException(e);
        }
    }

    @Override
    public void updateUsersPassword_Transaction(AppIdentifier appIdentifier, TransactionConnection con, String userId,
                                                String newPassword)
            throws StorageQueryException {
        Connection sqlCon = (Connection) con.getConnection();
        try {
            EmailPasswordQueries.updateUsersPassword_Transaction(this, sqlCon, appIdentifier, userId, newPassword);
        } catch (SQLException e) {
            throw new StorageQueryException(e);
        }
    }

    @Override
    public void updateUsersEmail_Transaction(AppIdentifier appIdentifier, TransactionConnection conn, String userId,
                                             String email)
            throws StorageQueryException, DuplicateEmailException {
        Connection sqlCon = (Connection) conn.getConnection();
        try {
            EmailPasswordQueries.updateUsersEmail_Transaction(this, sqlCon, appIdentifier, userId, email);
        } catch (SQLException e) {
            if (isUniqueConstraintError(e.getMessage(),
                    Config.getConfig(this).getEmailPasswordUserToTenantTable(),
                    new String[]{"app_id", "tenant_id", "email"})) {
                throw new DuplicateEmailException();
            }
            throw new StorageQueryException(e);
        }
    }

    @Override
    public void deleteEmailPasswordUser_Transaction(TransactionConnection con, AppIdentifier appIdentifier,
                                                    String userId, boolean deleteUserIdMappingToo)
            throws StorageQueryException {
        try {
            Connection sqlCon = (Connection) con.getConnection();
            EmailPasswordQueries.deleteUser_Transaction(sqlCon, this, appIdentifier, userId, deleteUserIdMappingToo);
        } catch (SQLException e) {
            throw new StorageQueryException(e);
        }
    }

    @Override
    public void deleteExpiredEmailVerificationTokens() throws StorageQueryException {
        try {
            EmailVerificationQueries.deleteExpiredEmailVerificationTokens(this);
        } catch (SQLException e) {
            throw new StorageQueryException(e);
        }
    }

    @Override
    public EmailVerificationTokenInfo[] getAllEmailVerificationTokenInfoForUser_Transaction(
            TenantIdentifier tenantIdentifier,
            TransactionConnection con,
            String userId, String email)
            throws StorageQueryException {
        Connection sqlCon = (Connection) con.getConnection();
        try {
            return EmailVerificationQueries.getAllEmailVerificationTokenInfoForUser_Transaction(this, sqlCon,
                    tenantIdentifier, userId, email);
        } catch (SQLException e) {
            throw new StorageQueryException(e);
        }
    }

    @Override
    public void deleteAllEmailVerificationTokensForUser_Transaction(TenantIdentifier tenantIdentifier,
                                                                    TransactionConnection con, String userId,
                                                                    String email) throws StorageQueryException {
        Connection sqlCon = (Connection) con.getConnection();
        try {
            EmailVerificationQueries.deleteAllEmailVerificationTokensForUser_Transaction(this, sqlCon, tenantIdentifier,
                    userId, email);
        } catch (SQLException e) {
            throw new StorageQueryException(e);
        }
    }

    @Override
    public void updateIsEmailVerified_Transaction(AppIdentifier appIdentifier, TransactionConnection con, String userId,
                                                  String email,
                                                  boolean isEmailVerified)
            throws StorageQueryException, TenantOrAppNotFoundException {
        Connection sqlCon = (Connection) con.getConnection();
        try {
            EmailVerificationQueries.updateUsersIsEmailVerified_Transaction(this, sqlCon, appIdentifier, userId,
                    email, isEmailVerified);
        } catch (SQLException e) {
            if (e instanceof SQLiteException) {
                SQLiteConfig config = Config.getConfig(this);
                String serverMessage = e.getMessage();

                if (isForeignKeyConstraintError(
                        serverMessage,
                        config.getTenantsTable(),
                        new String[]{"app_id"},
                        new Object[]{appIdentifier.getAppId()})) {
                    throw new TenantOrAppNotFoundException(appIdentifier);
                }
            }

            boolean isPSQLPrimKeyError = e instanceof SQLiteException && isPrimaryKeyError(
                    e.getMessage(),
                    Config.getConfig(this).getEmailVerificationTable(),
                    new String[]{"app_id", "user_id", "email"});

            if (!isEmailVerified || !isPSQLPrimKeyError) {
                throw new StorageQueryException(e);
            }
            // we do not throw an error since the email is already verified
        }
    }

    @Override
    public void deleteEmailVerificationUserInfo_Transaction(TransactionConnection con, AppIdentifier appIdentifier,
                                                            String userId) throws StorageQueryException {
        try {
            Connection sqlCon = (Connection) con.getConnection();
            EmailVerificationQueries.deleteUserInfo_Transaction(sqlCon, this, appIdentifier, userId);
        } catch (SQLException e) {
            throw new StorageQueryException(e);
        }
    }

    @Override
    public boolean deleteEmailVerificationUserInfo(TenantIdentifier tenantIdentifier, String userId)
            throws StorageQueryException {
        try {
            return EmailVerificationQueries.deleteUserInfo(this, tenantIdentifier, userId);
        } catch (SQLException e) {
            throw new StorageQueryException(e);
        }
    }

    @Override
    public void addEmailVerificationToken(TenantIdentifier tenantIdentifier,
                                          EmailVerificationTokenInfo emailVerificationInfo)
            throws StorageQueryException, DuplicateEmailVerificationTokenException, TenantOrAppNotFoundException {
        try {
            EmailVerificationQueries.addEmailVerificationToken(this, tenantIdentifier, emailVerificationInfo.userId,
                    emailVerificationInfo.token, emailVerificationInfo.tokenExpiry, emailVerificationInfo.email);
        } catch (SQLException e) {
            if (e instanceof SQLiteException) {
                SQLiteConfig config = Config.getConfig(this);
                String serverMessage = e.getMessage();

                if (isPrimaryKeyError(serverMessage, config.getEmailVerificationTokensTable(),
                        new String[]{"app_id", "tenant_id", "user_id", "email", "token"})) {
                    throw new DuplicateEmailVerificationTokenException();
                }

                if (isForeignKeyConstraintError(
                        serverMessage,
                        config.getTenantsTable(),
                        new String[]{"app_id", "tenant_id"},
                        new Object[]{tenantIdentifier.getAppId(), tenantIdentifier.getTenantId()})) {
                    throw new TenantOrAppNotFoundException(tenantIdentifier);
                }
            }

            throw new StorageQueryException(e);
        }
    }

    @Override
    public EmailVerificationTokenInfo getEmailVerificationTokenInfo(TenantIdentifier tenantIdentifier, String token)
            throws StorageQueryException {
        try {
            return EmailVerificationQueries.getEmailVerificationTokenInfo(this, tenantIdentifier, token);
        } catch (SQLException e) {
            throw new StorageQueryException(e);
        }
    }

    @Override
    public void revokeAllTokens(TenantIdentifier tenantIdentifier, String userId, String email) throws
            StorageQueryException {
        try {
            EmailVerificationQueries.revokeAllTokens(this, tenantIdentifier, userId, email);
        } catch (SQLException e) {
            throw new StorageQueryException(e);
        }
    }

    @Override
    public void unverifyEmail(AppIdentifier appIdentifier, String userId, String email) throws StorageQueryException {
        try {
            EmailVerificationQueries.unverifyEmail(this, appIdentifier, userId, email);
        } catch (SQLException e) {
            throw new StorageQueryException(e);
        }
    }

    @Override
    public EmailVerificationTokenInfo[] getAllEmailVerificationTokenInfoForUser(TenantIdentifier
                                                                                        tenantIdentifier,
                                                                                String userId, String email)
            throws StorageQueryException {
        try {
            return EmailVerificationQueries.getAllEmailVerificationTokenInfoForUser(this, tenantIdentifier, userId,
                    email);
        } catch (SQLException e) {
            throw new StorageQueryException(e);
        }
    }

    @Override
    public boolean isEmailVerified(AppIdentifier appIdentifier, String userId, String email)
            throws StorageQueryException {
        try {
            return EmailVerificationQueries.isEmailVerified(this, appIdentifier, userId, email);
        } catch (SQLException e) {
            throw new StorageQueryException(e);
        }
    }

    @Override
    public void updateIsEmailVerifiedToExternalUserId(AppIdentifier appIdentifier, String supertokensUserId,
                                                      String externalUserId) throws StorageQueryException {
        EmailVerificationQueries.updateIsEmailVerifiedToExternalUserId(this, appIdentifier, supertokensUserId,
                externalUserId);
    }

    @Override
    public void deleteExpiredPasswordResetTokens() throws StorageQueryException {
        try {
            EmailPasswordQueries.deleteExpiredPasswordResetTokens(this);
        } catch (SQLException e) {
            throw new StorageQueryException(e);
        }
    }

    @Override
    public void updateUserEmail_Transaction(AppIdentifier appIdentifier, TransactionConnection con,
                                            String thirdPartyId, String thirdPartyUserId,
                                            String newEmail) throws StorageQueryException {
        Connection sqlCon = (Connection) con.getConnection();
        try {
            ThirdPartyQueries.updateUserEmail_Transaction(this, sqlCon, appIdentifier, thirdPartyId,
                    thirdPartyUserId, newEmail);
        } catch (SQLException e) {
            throw new StorageQueryException(e);
        }
    }

    @Override
    public void deleteThirdPartyUser_Transaction(TransactionConnection con, AppIdentifier appIdentifier, String userId,
                                                 boolean deleteUserIdMappingToo)
            throws StorageQueryException {
        try {
            Connection sqlCon = (Connection) con.getConnection();
            ThirdPartyQueries.deleteUser_Transaction(sqlCon, this, appIdentifier, userId, deleteUserIdMappingToo);
        } catch (SQLException e) {
            throw new StorageQueryException(e);
        }
    }

    @Override
    public AuthRecipeUserInfo signUp(
            TenantIdentifier tenantIdentifier, String id, String email,
            LoginMethod.ThirdParty thirdParty, long timeJoined)
            throws StorageQueryException, io.supertokens.pluginInterface.thirdparty.exception.DuplicateUserIdException,
            DuplicateThirdPartyUserException, TenantOrAppNotFoundException {
        try {
            return ThirdPartyQueries.signUp(this, tenantIdentifier, id, email, thirdParty, timeJoined);
        } catch (StorageTransactionLogicException eTemp) {
            if (eTemp.actualException instanceof SQLiteException) {
                SQLiteConfig config = Config.getConfig(this);
                String serverMessage = eTemp.actualException.getMessage();

                if (isUniqueConstraintError(serverMessage, config.getThirdPartyUserToTenantTable(),
                        new String[]{"app_id", "tenant_id", "third_party_id", "third_party_user_id"})) {
                    throw new DuplicateThirdPartyUserException();

                } else if (isPrimaryKeyError(serverMessage, config.getThirdPartyUsersTable(),
                        new String[]{"app_id", "user_id"})
                        || isPrimaryKeyError(serverMessage, config.getUsersTable(),
                        new String[]{"app_id", "tenant_id", "user_id"})
                        || isPrimaryKeyError(serverMessage, config.getThirdPartyUserToTenantTable(),
                        new String[]{"app_id", "tenant_id", "user_id"})
                        || isPrimaryKeyError(serverMessage, config.getAppIdToUserIdTable(),
                        new String[]{"app_id", "user_id"})) {
                    throw new io.supertokens.pluginInterface.thirdparty.exception.DuplicateUserIdException();

                } else if (isForeignKeyConstraintError(
                        serverMessage,
                        config.getAppsTable(),
                        new String[]{"app_id"},
                        new Object[]{tenantIdentifier.getAppId()})) {
                    throw new TenantOrAppNotFoundException(tenantIdentifier.toAppIdentifier());

                } else if (isForeignKeyConstraintError(
                        serverMessage,
                        config.getTenantsTable(),
                        new String[]{"app_id", "tenant_id"},
                        new Object[]{tenantIdentifier.getAppId(), tenantIdentifier.getTenantId()})) {
                    throw new TenantOrAppNotFoundException(tenantIdentifier);
                }
            }

            throw new StorageQueryException(eTemp.actualException);
        }
    }

    @Override
    public long getUsersCount(TenantIdentifier tenantIdentifier, RECIPE_ID[] includeRecipeIds)
            throws StorageQueryException {
        try {
            return GeneralQueries.getUsersCount(this, tenantIdentifier, includeRecipeIds);
        } catch (SQLException e) {
            throw new StorageQueryException(e);
        }
    }

    @Override
    public long getUsersCount(AppIdentifier appIdentifier, RECIPE_ID[] includeRecipeIds)
            throws StorageQueryException {
        try {
            return GeneralQueries.getUsersCount(this, appIdentifier, includeRecipeIds);
        } catch (SQLException e) {
            throw new StorageQueryException(e);
        }
    }

    @Override
    public AuthRecipeUserInfo[] getUsers(TenantIdentifier tenantIdentifier, @NotNull Integer limit,
                                         @NotNull String timeJoinedOrder,
                                         @Nullable RECIPE_ID[] includeRecipeIds, @Nullable String userId,
                                         @Nullable Long timeJoined, @Nullable DashboardSearchTags dashboardSearchTags)
            throws StorageQueryException {
        try {
            return GeneralQueries.getUsers(this, tenantIdentifier, limit, timeJoinedOrder, includeRecipeIds, userId,
                    timeJoined, dashboardSearchTags);
        } catch (SQLException e) {
            throw new StorageQueryException(e);
        }
    }

    @Override
    public boolean doesUserIdExist(AppIdentifier appIdentifier, String userId) throws StorageQueryException {
        try {
            return GeneralQueries.doesUserIdExist(this, appIdentifier, userId);
        } catch (SQLException e) {
            throw new StorageQueryException(e);
        }
    }

    @Override
    public boolean doesUserIdExist_Transaction(TransactionConnection con, AppIdentifier appIdentifier, String userId)
            throws StorageQueryException {
        try {
            Connection sqlCon = (Connection) con.getConnection();
            return GeneralQueries.doesUserIdExist_Transaction(this, sqlCon, appIdentifier, userId);
        } catch (SQLException e) {
            throw new StorageQueryException(e);
        }
    }

    @Override
    public void updateLastActive(AppIdentifier appIdentifier, String userId) throws StorageQueryException {
        try {
            ActiveUsersQueries.updateUserLastActive(this, appIdentifier, userId);
        } catch (SQLException e) {
            throw new StorageQueryException(e);
        }
    }

    @Override
    public int countUsersActiveSince(AppIdentifier appIdentifier, long time) throws StorageQueryException {
        try {
            return ActiveUsersQueries.countUsersActiveSince(this, appIdentifier, time);
        } catch (SQLException e) {
            throw new StorageQueryException(e);
        }
    }

    @Override
    public void deleteUserActive_Transaction(TransactionConnection con, AppIdentifier appIdentifier, String userId)
            throws StorageQueryException {
        try {
            Connection sqlCon = (Connection) con.getConnection();
            ActiveUsersQueries.deleteUserActive_Transaction(sqlCon, this, appIdentifier, userId);
        } catch (SQLException e) {
            throw new StorageQueryException(e);
        }
    }

    @Override
    public boolean doesUserIdExist(TenantIdentifier tenantIdentifier, String userId)
            throws StorageQueryException {
        try {
            return GeneralQueries.doesUserIdExist(this, tenantIdentifier, userId);
        } catch (SQLException e) {
            throw new StorageQueryException(e);
        }
    }

    @Override
    public AuthRecipeUserInfo getPrimaryUserById(AppIdentifier appIdentifier, String userId)
            throws StorageQueryException {
        try {
            return GeneralQueries.getPrimaryUserInfoForUserId(this, appIdentifier, userId);
        } catch (SQLException e) {
            throw new StorageQueryException(e);
        }
    }

    @Override
    public String getPrimaryUserIdStrForUserId(AppIdentifier appIdentifier, String userId)
            throws StorageQueryException {
        try {
            return GeneralQueries.getPrimaryUserIdStrForUserId(this, appIdentifier, userId);
        } catch (SQLException e) {
            throw new StorageQueryException(e);
        }
    }

    @Override
    public AuthRecipeUserInfo[] listPrimaryUsersByEmail(TenantIdentifier tenantIdentifier, String email)
            throws StorageQueryException {
        try {
            return GeneralQueries.listPrimaryUsersByEmail(this, tenantIdentifier, email);
        } catch (SQLException e) {
            throw new StorageQueryException(e);
        }
    }

    @Override
    public AuthRecipeUserInfo[] listPrimaryUsersByPhoneNumber(TenantIdentifier tenantIdentifier, String phoneNumber)
            throws StorageQueryException {
        try {
            return GeneralQueries.listPrimaryUsersByPhoneNumber(this, tenantIdentifier, phoneNumber);
        } catch (SQLException e) {
            throw new StorageQueryException(e);
        }
    }

    @Override
    public AuthRecipeUserInfo getPrimaryUserByThirdPartyInfo(TenantIdentifier tenantIdentifier, String thirdPartyId,
                                                             String thirdPartyUserId) throws StorageQueryException {
        try {
            return GeneralQueries.getPrimaryUserByThirdPartyInfo(this, tenantIdentifier, thirdPartyId,
                    thirdPartyUserId);
        } catch (SQLException e) {
            throw new StorageQueryException(e);
        }
    }

    @Override
    public List<JWTSigningKeyInfo> getJWTSigningKeys_Transaction(AppIdentifier
                                                                         appIdentifier, TransactionConnection con)
            throws StorageQueryException {
        Connection sqlCon = (Connection) con.getConnection();
        try {
            return JWTSigningQueries.getJWTSigningKeys_Transaction(this, sqlCon, appIdentifier);
        } catch (SQLException e) {
            throw new StorageQueryException(e);
        }
    }

    @Override
    public void setJWTSigningKey_Transaction(AppIdentifier appIdentifier, TransactionConnection con,
                                             JWTSigningKeyInfo info)
            throws StorageQueryException, DuplicateKeyIdException, TenantOrAppNotFoundException {
        Connection sqlCon = (Connection) con.getConnection();
        try {
            JWTSigningQueries.setJWTSigningKeyInfo_Transaction(this, sqlCon, appIdentifier, info);
        } catch (SQLException e) {
            if (e instanceof SQLiteException) {
                SQLiteConfig config = Config.getConfig(this);
                String serverMessage = e.getMessage();

                if (isPrimaryKeyError(serverMessage, config.getJWTSigningKeysTable(),
                        new String[]{"app_id", "key_id"})) {
                    throw new DuplicateKeyIdException();
                }

                if (isForeignKeyConstraintError(
                        serverMessage,
                        config.getAppsTable(),
                        new String[]{"app_id"},
                        new Object[]{appIdentifier.getAppId()})) {
                    throw new TenantOrAppNotFoundException(appIdentifier);
                }
            }

            throw new StorageQueryException(e);
        }
    }

    private boolean isUniqueConstraintError(String serverMessage, String tableName, String[] columnNames) {
        // SQLite database throws same error message for UNIQUE constraint and PRIMARY KEY constraint
        return isPrimaryKeyError(serverMessage, tableName, columnNames);
    }

    private boolean isForeignKeyConstraintError(String serverMessage, String tableName, String[] columnNames,
                                                Object[] values) {
        if (!serverMessage.contains("FOREIGN KEY constraint failed")) {
            return false;
        }

        StringBuilder QUERY = new StringBuilder();
        QUERY.append("SELECT 1 FROM ").append(tableName).append(" WHERE ");
        for (int i = 0; i < columnNames.length; i++) {
            if (i > 0) {
                QUERY.append(" AND ");
            }
            QUERY.append(columnNames[i] + " = ?");
        }

        try {
            return QueryExecutorTemplate.execute(this, QUERY.toString(), pst -> {
                for (int i = 0; i < values.length; i++) {
                    if (values[i] instanceof String) {
                        pst.setString(i + 1, (String) values[i]);
                    }
                }
            }, result -> {
                return !result.next();
            });
        } catch (SQLException | StorageQueryException queryException) {
            throw new RuntimeException(queryException);
        }
    }

    private boolean isPrimaryKeyError(String serverMessage, String tableName, String[] columnNames) {
        if (!serverMessage.contains("UNIQUE constraint failed")) {
            return false;
        }

        String[] columnNamesInError = serverMessage.split(": ")[1].split(", ");
        if (columnNamesInError.length != columnNames.length) {
            return false;
        }

        for (String columnName : columnNames) {
            if (!serverMessage.contains(tableName + "." + columnName)) {
                return false;
            }
        }

        return true;
    }

    @Override
    public PasswordlessDevice getDevice_Transaction(TenantIdentifier tenantIdentifier, TransactionConnection
            con,
                                                    String deviceIdHash)
            throws StorageQueryException {
        Connection sqlCon = (Connection) con.getConnection();
        try {
            return PasswordlessQueries.getDevice_Transaction(this, sqlCon, tenantIdentifier, deviceIdHash);
        } catch (SQLException e) {
            throw new StorageQueryException(e);
        }
    }

    @Override
    public void incrementDeviceFailedAttemptCount_Transaction(TenantIdentifier tenantIdentifier,
                                                              TransactionConnection con, String deviceIdHash)
            throws StorageQueryException {
        Connection sqlCon = (Connection) con.getConnection();
        try {
            PasswordlessQueries.incrementDeviceFailedAttemptCount_Transaction(this, sqlCon, tenantIdentifier,
                    deviceIdHash);
        } catch (SQLException e) {
            throw new StorageQueryException(e);
        }

    }

    @Override
    public PasswordlessCode[] getCodesOfDevice_Transaction(TenantIdentifier
                                                                   tenantIdentifier, TransactionConnection con,
                                                           String deviceIdHash)
            throws StorageQueryException {
        Connection sqlCon = (Connection) con.getConnection();
        try {
            return PasswordlessQueries.getCodesOfDevice_Transaction(this, sqlCon, tenantIdentifier, deviceIdHash);
        } catch (SQLException e) {
            throw new StorageQueryException(e);
        }
    }

    @Override
    public void deleteDevice_Transaction(TenantIdentifier tenantIdentifier, TransactionConnection con,
                                         String deviceIdHash) throws StorageQueryException {
        Connection sqlCon = (Connection) con.getConnection();
        try {
            PasswordlessQueries.deleteDevice_Transaction(this, sqlCon, tenantIdentifier, deviceIdHash);
        } catch (SQLException e) {
            throw new StorageQueryException(e);
        }

    }

    @Override
    public void deleteDevicesByPhoneNumber_Transaction(TenantIdentifier tenantIdentifier, TransactionConnection
            con,
                                                       @Nonnull String phoneNumber)
            throws StorageQueryException {
        Connection sqlCon = (Connection) con.getConnection();
        try {
            PasswordlessQueries.deleteDevicesByPhoneNumber_Transaction(this, sqlCon, tenantIdentifier, phoneNumber);
        } catch (SQLException e) {
            throw new StorageQueryException(e);
        }
    }

    @Override
    public void deleteDevicesByEmail_Transaction(TenantIdentifier tenantIdentifier, TransactionConnection con,
                                                 @Nonnull String email)
            throws StorageQueryException {
        Connection sqlCon = (Connection) con.getConnection();
        try {
            PasswordlessQueries.deleteDevicesByEmail_Transaction(this, sqlCon, tenantIdentifier, email);
        } catch (SQLException e) {
            throw new StorageQueryException(e);
        }
    }

    @Override
    public void deleteDevicesByPhoneNumber_Transaction(AppIdentifier appIdentifier, TransactionConnection con,
                                                       String phoneNumber, String userId) throws StorageQueryException {
        Connection sqlCon = (Connection) con.getConnection();
        try {
            PasswordlessQueries.deleteDevicesByPhoneNumber_Transaction(this, sqlCon, appIdentifier, phoneNumber,
                    userId);
        } catch (SQLException e) {
            throw new StorageQueryException(e);
        }
    }

    @Override
    public void deleteDevicesByEmail_Transaction(AppIdentifier appIdentifier, TransactionConnection con, String
            email,
                                                 String userId) throws StorageQueryException {
        Connection sqlCon = (Connection) con.getConnection();
        try {
            PasswordlessQueries.deleteDevicesByEmail_Transaction(this, sqlCon, appIdentifier, email, userId);
        } catch (SQLException e) {
            throw new StorageQueryException(e);
        }
    }

    @Override
    public PasswordlessCode getCodeByLinkCodeHash_Transaction(TenantIdentifier tenantIdentifier,
                                                              TransactionConnection con, String linkCodeHash)
            throws StorageQueryException {
        Connection sqlCon = (Connection) con.getConnection();
        try {
            return PasswordlessQueries.getCodeByLinkCodeHash_Transaction(this, sqlCon, tenantIdentifier,
                    linkCodeHash);
        } catch (SQLException e) {
            throw new StorageQueryException(e);
        }
    }

    @Override
    public void deleteCode_Transaction(TenantIdentifier tenantIdentifier, TransactionConnection con,
                                       String deviceIdHash) throws StorageQueryException {
        Connection sqlCon = (Connection) con.getConnection();
        try {
            PasswordlessQueries.deleteCode_Transaction(this, sqlCon, tenantIdentifier, deviceIdHash);
        } catch (SQLException e) {
            throw new StorageQueryException(e);
        }
    }

    @Override
    public void updateUserEmail_Transaction(AppIdentifier appIdentifier, TransactionConnection con, String userId,
                                            String email)
            throws StorageQueryException, UnknownUserIdException, DuplicateEmailException {
        Connection sqlCon = (Connection) con.getConnection();
        try {
            int updated_rows = PasswordlessQueries.updateUserEmail_Transaction(this, sqlCon, appIdentifier, userId,
                    email);
            if (updated_rows != 1) {
                throw new UnknownUserIdException();
            }
        } catch (SQLException e) {
            if (e instanceof SQLiteException) {
                if (isUniqueConstraintError(e.getMessage(),
                        Config.getConfig(this).getPasswordlessUserToTenantTable(),
                        new String[]{"app_id", "tenant_id", "email"})) {
                    throw new DuplicateEmailException();
                }
            }
            throw new StorageQueryException(e);
        }
    }

    @Override
    public void updateUserPhoneNumber_Transaction(AppIdentifier appIdentifier, TransactionConnection
            con, String userId, String phoneNumber)
            throws StorageQueryException, UnknownUserIdException, DuplicatePhoneNumberException {
        Connection sqlCon = (Connection) con.getConnection();
        try {
            int updated_rows = PasswordlessQueries.updateUserPhoneNumber_Transaction(this, sqlCon, appIdentifier,
                    userId,
                    phoneNumber);

            if (updated_rows != 1) {
                throw new UnknownUserIdException();
            }

        } catch (SQLException e) {
            if (e instanceof SQLiteException) {
                if (isUniqueConstraintError(e.getMessage(),
                        Config.getConfig(this).getPasswordlessUserToTenantTable(),
                        new String[]{"app_id", "tenant_id", "phone_number"})) {
                    throw new DuplicatePhoneNumberException();
                }
            }

            throw new StorageQueryException(e);
        }
    }

    @Override
    public void deletePasswordlessUser_Transaction(TransactionConnection con, AppIdentifier appIdentifier,
                                                   String userId, boolean deleteUserIdMappingToo)
            throws StorageQueryException {
        try {
            Connection sqlCon = (Connection) con.getConnection();
            PasswordlessQueries.deleteUser_Transaction(sqlCon, this, appIdentifier, userId, deleteUserIdMappingToo);
        } catch (SQLException e) {
            throw new StorageQueryException(e);
        }
    }

    @Override
    public void createDeviceWithCode(TenantIdentifier tenantIdentifier, @Nullable String email,
                                     @Nullable String phoneNumber, @NotNull String linkCodeSalt,
                                     PasswordlessCode code)
            throws StorageQueryException, DuplicateDeviceIdHashException,
            DuplicateCodeIdException, DuplicateLinkCodeHashException, TenantOrAppNotFoundException {
        if (email == null && phoneNumber == null) {
            throw new IllegalArgumentException("Both email and phoneNumber can't be null");
        }
        try {
            PasswordlessQueries.createDeviceWithCode(this, tenantIdentifier, email, phoneNumber, linkCodeSalt,
                    code);
        } catch (StorageTransactionLogicException e) {
            if (e.actualException instanceof SQLiteException) {
                String serverMessage = e.actualException.getMessage();
                SQLiteConfig config = Config.getConfig(this);

                if (isPrimaryKeyError(serverMessage, config.getPasswordlessDevicesTable(),
                        new String[]{"app_id", "tenant_id", "device_id_hash"})) {
                    throw new DuplicateDeviceIdHashException();
                }
                if (isPrimaryKeyError(serverMessage, config.getPasswordlessCodesTable(),
                        new String[]{"app_id", "tenant_id", "code_id"})) {
                    throw new DuplicateCodeIdException();
                }
                if (isUniqueConstraintError(serverMessage, config.getPasswordlessCodesTable(),
                        new String[]{"app_id", "tenant_id", "link_code_hash"})) {
                    throw new DuplicateLinkCodeHashException();
                }
                if (isForeignKeyConstraintError(
                        serverMessage,
                        config.getTenantsTable(),
                        new String[]{"app_id", "tenant_id"},
                        new Object[]{tenantIdentifier.getAppId(), tenantIdentifier.getTenantId()})) {
                    throw new TenantOrAppNotFoundException(tenantIdentifier);
                }
            }

            throw new StorageQueryException(e.actualException);
        }
    }

    @Override
    public void createCode(TenantIdentifier tenantIdentifier, PasswordlessCode code)
            throws StorageQueryException, UnknownDeviceIdHash,
            DuplicateCodeIdException, DuplicateLinkCodeHashException {

        try {
            PasswordlessQueries.createCode(this, tenantIdentifier, code);
        } catch (StorageTransactionLogicException e) {
            if (e.actualException instanceof SQLiteException) {
                String serverMessage = e.actualException.getMessage();
                SQLiteConfig config = Config.getConfig(this);

                if (isForeignKeyConstraintError(
                        serverMessage,
                        config.getPasswordlessDevicesTable(),
                        new String[]{"app_id", "tenant_id", "device_id_hash"},
                        new Object[]{tenantIdentifier.getAppId(), tenantIdentifier.getTenantId(), code.deviceIdHash})) {
                    throw new UnknownDeviceIdHash();
                }
                if (isPrimaryKeyError(serverMessage,
                        config.getPasswordlessCodesTable(), new String[]{"app_id", "tenant_id", "code_id"})) {
                    throw new DuplicateCodeIdException();
                }
                if (isUniqueConstraintError(serverMessage,
                        config.getPasswordlessCodesTable(), new String[]{"app_id", "tenant_id", "link_code_hash"})) {
                    throw new DuplicateLinkCodeHashException();
                }
            }

            throw new StorageQueryException(e.actualException);
        }
    }

    @Override
    public AuthRecipeUserInfo createUser(TenantIdentifier tenantIdentifier,
                                         String id,
                                         @javax.annotation.Nullable String email,
                                         @javax.annotation.Nullable
                                         String phoneNumber, long timeJoined)
            throws StorageQueryException,
            DuplicateEmailException, DuplicatePhoneNumberException, DuplicateUserIdException,
            TenantOrAppNotFoundException {
        try {
            return PasswordlessQueries.createUser(this, tenantIdentifier, id, email, phoneNumber, timeJoined);
        } catch (StorageTransactionLogicException e) {
            if (e.actualException instanceof SQLiteException) {
                SQLiteConfig config = Config.getConfig(this);
                String serverMessage = e.actualException.getMessage();

                if (isPrimaryKeyError(serverMessage, config.getPasswordlessUsersTable(),
                        new String[]{"app_id", "user_id"})
                        || isPrimaryKeyError(serverMessage, config.getUsersTable(),
                        new String[]{"app_id", "tenant_id", "user_id"})
                        || isPrimaryKeyError(serverMessage, config.getPasswordlessUserToTenantTable(),
                        new String[]{"app_id", "tenant_id", "user_id"})
                        || isPrimaryKeyError(serverMessage, config.getAppIdToUserIdTable(),
                        new String[]{"app_id", "user_id"})) {
                    throw new DuplicateUserIdException();
                }

                if (isUniqueConstraintError(serverMessage,
                        config.getPasswordlessUserToTenantTable(), new String[]{"app_id", "tenant_id", "email"})) {
                    throw new DuplicateEmailException();
                }

                if (isUniqueConstraintError(serverMessage,
                        config.getPasswordlessUserToTenantTable(),
                        new String[]{"app_id", "tenant_id", "phone_number"})) {
                    throw new DuplicatePhoneNumberException();
                }

                if (isForeignKeyConstraintError(
                        serverMessage,
                        config.getAppsTable(),
                        new String[]{"app_id"},
                        new Object[]{tenantIdentifier.getAppId()})) {
                    throw new TenantOrAppNotFoundException(tenantIdentifier.toAppIdentifier());
                }

                if (isForeignKeyConstraintError(
                        serverMessage,
                        config.getTenantsTable(),
                        new String[]{"app_id", "tenant_id"},
                        new Object[]{tenantIdentifier.getAppId(), tenantIdentifier.getTenantId()})) {
                    throw new TenantOrAppNotFoundException(tenantIdentifier);
                }
            }

            throw new StorageQueryException(e.actualException);
        }
    }

    @Override
    public PasswordlessDevice getDevice(TenantIdentifier tenantIdentifier, String deviceIdHash)
            throws StorageQueryException {
        try {
            return PasswordlessQueries.getDevice(this, tenantIdentifier, deviceIdHash);
        } catch (SQLException e) {
            throw new StorageQueryException(e);
        }
    }

    @Override
    public PasswordlessDevice[] getDevicesByEmail(TenantIdentifier tenantIdentifier, String email)
            throws StorageQueryException {
        try {
            return PasswordlessQueries.getDevicesByEmail(this, tenantIdentifier, email);
        } catch (SQLException e) {
            throw new StorageQueryException(e);
        }
    }

    @Override
    public PasswordlessDevice[] getDevicesByPhoneNumber(TenantIdentifier tenantIdentifier, String phoneNumber)
            throws StorageQueryException {
        try {
            return PasswordlessQueries.getDevicesByPhoneNumber(this, tenantIdentifier, phoneNumber);
        } catch (SQLException e) {
            throw new StorageQueryException(e);
        }
    }

    @Override
    public PasswordlessCode[] getCodesOfDevice(TenantIdentifier tenantIdentifier, String deviceIdHash)
            throws StorageQueryException {
        try {
            return PasswordlessQueries.getCodesOfDevice(this, tenantIdentifier, deviceIdHash);
        } catch (SQLException e) {
            throw new StorageQueryException(e);
        }
    }

    @Override
    public PasswordlessCode[] getCodesBefore(TenantIdentifier tenantIdentifier, long time)
            throws StorageQueryException {
        try {
            return PasswordlessQueries.getCodesBefore(this, tenantIdentifier, time);
        } catch (SQLException e) {
            throw new StorageQueryException(e);
        }
    }

    @Override
    public PasswordlessCode getCode(TenantIdentifier tenantIdentifier, String codeId) throws
            StorageQueryException {
        try {
            return PasswordlessQueries.getCode(this, tenantIdentifier, codeId);
        } catch (SQLException e) {
            throw new StorageQueryException(e);
        }
    }

    @Override
    public PasswordlessCode getCodeByLinkCodeHash(TenantIdentifier tenantIdentifier, String linkCodeHash)
            throws StorageQueryException {
        try {
            return PasswordlessQueries.getCodeByLinkCodeHash(this, tenantIdentifier, linkCodeHash);
        } catch (SQLException e) {
            throw new StorageQueryException(e);
        }
    }

    @Override
    public JsonObject getUserMetadata(AppIdentifier appIdentifier, String userId) throws StorageQueryException {
        try {
            return UserMetadataQueries.getUserMetadata(this, appIdentifier, userId);
        } catch (SQLException e) {
            throw new StorageQueryException(e);
        }
    }

    @Override
    public JsonObject getUserMetadata_Transaction(AppIdentifier appIdentifier, TransactionConnection
            con, String userId)
            throws StorageQueryException {
        Connection sqlCon = (Connection) con.getConnection();
        try {
            return UserMetadataQueries.getUserMetadata_Transaction(this, sqlCon, appIdentifier, userId);
        } catch (SQLException e) {
            throw new StorageQueryException(e);
        }
    }

    @Override
    public int setUserMetadata_Transaction(AppIdentifier appIdentifier, TransactionConnection con, String userId,
                                           JsonObject metadata)
            throws StorageQueryException, TenantOrAppNotFoundException {
        Connection sqlCon = (Connection) con.getConnection();
        try {
            return UserMetadataQueries.setUserMetadata_Transaction(this, sqlCon, appIdentifier, userId,
                    metadata);
        } catch (SQLException e) {
            if (e instanceof SQLiteException) {
                SQLiteConfig config = Config.getConfig(this);
                String serverMessage = e.getMessage();

                if (isForeignKeyConstraintError(
                        serverMessage,
                        config.getAppsTable(),
                        new String[]{"app_id"},
                        new Object[]{appIdentifier.getAppId()})) {
                    throw new TenantOrAppNotFoundException(appIdentifier);
                }
            }
            throw new StorageQueryException(e);
        }
    }

    @Override
    public int deleteUserMetadata_Transaction(TransactionConnection con, AppIdentifier appIdentifier, String userId)
            throws StorageQueryException {
        try {
            Connection sqlCon = (Connection) con.getConnection();
            return UserMetadataQueries.deleteUserMetadata_Transaction(sqlCon, this, appIdentifier, userId);
        } catch (SQLException e) {
            throw new StorageQueryException(e);
        }
    }

    @Override
    public int deleteUserMetadata(AppIdentifier appIdentifier, String userId) throws StorageQueryException {
        try {
            return UserMetadataQueries.deleteUserMetadata(this, appIdentifier, userId);
        } catch (SQLException e) {
            throw new StorageQueryException(e);
        }
    }

    @Override
    public void addRoleToUser(TenantIdentifier tenantIdentifier, String userId, String role)
            throws StorageQueryException, DuplicateUserRoleMappingException,
            TenantOrAppNotFoundException {
        try {
            UserRolesQueries.addRoleToUser(this, tenantIdentifier, userId, role);
        } catch (SQLException e) {
            if (e instanceof SQLiteException) {
                SQLiteConfig config = Config.getConfig(this);
                String serverErrorMessage = e.getMessage();

                if (isPrimaryKeyError(serverErrorMessage, config.getUserRolesTable(),
                        new String[]{"app_id", "tenant_id", "user_id", "role"})) {
                    throw new DuplicateUserRoleMappingException();
                }
                if (isForeignKeyConstraintError(
                        serverErrorMessage,
                        config.getTenantsTable(),
                        new String[]{"app_id", "tenant_id"},
                        new Object[]{tenantIdentifier.getAppId(), tenantIdentifier.getTenantId()})) {
                    throw new TenantOrAppNotFoundException(tenantIdentifier);
                }
            }

            throw new StorageQueryException(e);
        }
    }

    @Override
    public String[] getRolesForUser(TenantIdentifier tenantIdentifier, String userId) throws
            StorageQueryException {
        try {
            return UserRolesQueries.getRolesForUser(this, tenantIdentifier, userId);
        } catch (SQLException e) {
            throw new StorageQueryException(e);
        }
    }

    private String[] getRolesForUser(AppIdentifier appIdentifier, String userId) throws
            StorageQueryException {
        try {
            return UserRolesQueries.getRolesForUser(this, appIdentifier, userId);
        } catch (SQLException e) {
            throw new StorageQueryException(e);
        }
    }

    @Override
    public String[] getUsersForRole(TenantIdentifier tenantIdentifier, String role) throws
            StorageQueryException {
        try {
            return UserRolesQueries.getUsersForRole(this, tenantIdentifier, role);
        } catch (SQLException e) {
            throw new StorageQueryException(e);
        }
    }

    @Override
    public String[] getPermissionsForRole(AppIdentifier appIdentifier, String role) throws
            StorageQueryException {
        try {
            return UserRolesQueries.getPermissionsForRole(this, appIdentifier, role);
        } catch (SQLException e) {
            throw new StorageQueryException(e);
        }
    }

    @Override
    public String[] getRolesThatHavePermission(AppIdentifier appIdentifier, String permission)
            throws StorageQueryException {
        try {
            return UserRolesQueries.getRolesThatHavePermission(this, appIdentifier, permission);
        } catch (SQLException e) {
            throw new StorageQueryException(e);
        }
    }

    @Override
    public boolean deleteRole(AppIdentifier appIdentifier, String role) throws StorageQueryException {
        try {
            return UserRolesQueries.deleteRole(this, appIdentifier, role);
        } catch (SQLException e) {
            throw new StorageQueryException(e);
        }
    }

    @Override
    public boolean deleteAllUserRoleAssociationsForRole(AppIdentifier appIdentifier, String role)
            throws StorageQueryException {
        try {
            return UserRolesQueries.deleteAllUserRoleAssociationsForRole(this, appIdentifier, role);
        } catch (SQLException e) {
            throw new StorageQueryException(e);
        }
    }

    @Override
    public String[] getRoles(AppIdentifier appIdentifier) throws StorageQueryException {
        try {
            return UserRolesQueries.getRoles(this, appIdentifier);
        } catch (SQLException e) {
            throw new StorageQueryException(e);
        }
    }

    @Override
    public boolean doesRoleExist(AppIdentifier appIdentifier, String role) throws StorageQueryException {
        try {
            return UserRolesQueries.doesRoleExist(this, appIdentifier, role);
        } catch (SQLException e) {
            throw new StorageQueryException(e);
        }
    }

    @Override
    public int deleteAllRolesForUser(TenantIdentifier tenantIdentifier, String userId) throws
            StorageQueryException {
        try {
            return UserRolesQueries.deleteAllRolesForUser(this, tenantIdentifier, userId);
        } catch (SQLException e) {
            throw new StorageQueryException(e);
        }
    }

    @Override
    public boolean deleteRoleForUser_Transaction(TenantIdentifier tenantIdentifier, TransactionConnection con,
                                                 String userId, String role)
            throws StorageQueryException {
        Connection sqlCon = (Connection) con.getConnection();
        try {
            return UserRolesQueries.deleteRoleForUser_Transaction(this, sqlCon, tenantIdentifier, userId,
                    role);
        } catch (SQLException e) {
            throw new StorageQueryException(e);
        }
    }

    @Override
    public boolean createNewRoleOrDoNothingIfExists_Transaction(AppIdentifier appIdentifier,
                                                                TransactionConnection con, String role)
            throws StorageQueryException, TenantOrAppNotFoundException {
        Connection sqlCon = (Connection) con.getConnection();
        try {
            return UserRolesQueries.createNewRoleOrDoNothingIfExists_Transaction(
                    this, sqlCon, appIdentifier, role);
        } catch (SQLException e) {
            if (e instanceof SQLiteException) {
                SQLiteConfig config = Config.getConfig(this);
                String serverMessage = e.getMessage();

                if (isForeignKeyConstraintError(
                        serverMessage,
                        config.getAppsTable(),
                        new String[]{"app_id"},
                        new Object[]{appIdentifier.getAppId()})) {
                    throw new TenantOrAppNotFoundException(appIdentifier);
                }
            }
            throw new StorageQueryException(e);
        }
    }

    @Override
    public void addPermissionToRoleOrDoNothingIfExists_Transaction(AppIdentifier appIdentifier,
                                                                   TransactionConnection con, String role,
                                                                   String permission)
            throws StorageQueryException, UnknownRoleException {
        Connection sqlCon = (Connection) con.getConnection();
        try {
            UserRolesQueries.addPermissionToRoleOrDoNothingIfExists_Transaction(this, sqlCon, appIdentifier,
                    role, permission);
        } catch (SQLException e) {
            if (e instanceof SQLiteException) {
                SQLiteConfig config = Config.getConfig(this);
                String serverErrorMessage = e.getMessage();
                if (isForeignKeyConstraintError(
                        serverErrorMessage,
                        config.getRolesTable(),
                        new String[]{"app_id", "role"},
                        new Object[]{appIdentifier.getAppId(), role})) {
                    throw new UnknownRoleException();
                }
            }
            throw new StorageQueryException(e);
        }
    }

    @Override
    public boolean deletePermissionForRole_Transaction(AppIdentifier appIdentifier, TransactionConnection con,
                                                       String role, String permission)
            throws StorageQueryException {
        Connection sqlCon = (Connection) con.getConnection();
        try {
            return UserRolesQueries.deletePermissionForRole_Transaction(this, sqlCon, appIdentifier, role,
                    permission);
        } catch (SQLException e) {
            throw new StorageQueryException(e);
        }
    }

    @Override
    public int deleteAllPermissionsForRole_Transaction(AppIdentifier appIdentifier, TransactionConnection con,
                                                       String role)
            throws StorageQueryException {
        Connection sqlCon = (Connection) con.getConnection();
        try {
            return UserRolesQueries.deleteAllPermissionsForRole_Transaction(this, sqlCon, appIdentifier,
                    role);
        } catch (SQLException e) {
            throw new StorageQueryException(e);
        }
    }

    @Override
    public boolean doesRoleExist_Transaction(AppIdentifier appIdentifier, TransactionConnection con, String role)
            throws StorageQueryException {
        Connection sqlCon = (Connection) con.getConnection();
        try {
            return UserRolesQueries.doesRoleExist_transaction(this, sqlCon, appIdentifier, role);
        } catch (SQLException e) {
            throw new StorageQueryException(e);
        }
    }

    @Override
    public void deleteAllRolesForUser_Transaction(TransactionConnection con, AppIdentifier appIdentifier, String userId)
            throws StorageQueryException {
        try {
            Connection sqlCon = (Connection) con.getConnection();
            UserRolesQueries.deleteAllRolesForUser_Transaction(sqlCon, this, appIdentifier, userId);
        } catch (SQLException e) {
            throw new StorageQueryException(e);
        }
    }

    @Override
    public void createUserIdMapping(AppIdentifier appIdentifier, String superTokensUserId, String externalUserId,
                                    @org.jetbrains.annotations.Nullable String externalUserIdInfo)
            throws StorageQueryException, UnknownSuperTokensUserIdException, UserIdMappingAlreadyExistsException {
        try {
            UserIdMappingQueries.createUserIdMapping(this, appIdentifier, superTokensUserId, externalUserId,
                    externalUserIdInfo);
        } catch (SQLException e) {
            if (e instanceof SQLiteException) {
                SQLiteConfig config = Config.getConfig(this);
                String serverErrorMessage = e.getMessage();

                if (isForeignKeyConstraintError(
                        serverErrorMessage,
                        config.getAppIdToUserIdTable(),
                        new String[]{"app_id", "user_id"},
                        new Object[]{appIdentifier.getAppId(), superTokensUserId})) {
                    throw new UnknownSuperTokensUserIdException();
                }

                if (isPrimaryKeyError(serverErrorMessage, config.getUserIdMappingTable(),
                        new String[]{"app_id", "supertokens_user_id", "external_user_id"})) {
                    throw new UserIdMappingAlreadyExistsException(true, true);
                }

                if (isUniqueConstraintError(serverErrorMessage, config.getUserIdMappingTable(),
                        new String[]{"app_id", "supertokens_user_id"})) {
                    throw new UserIdMappingAlreadyExistsException(true, false);
                }

                if (isUniqueConstraintError(serverErrorMessage, config.getUserIdMappingTable(),
                        new String[]{"app_id", "external_user_id"})) {
                    throw new UserIdMappingAlreadyExistsException(false, true);
                }
            }

            throw new StorageQueryException(e);
        }
    }

    @Override
    public boolean deleteUserIdMapping(AppIdentifier appIdentifier, String userId, boolean isSuperTokensUserId)
            throws StorageQueryException {
        try {
            if (isSuperTokensUserId) {
                return UserIdMappingQueries.deleteUserIdMappingWithSuperTokensUserId(this, appIdentifier,
                        userId);
            }

            return UserIdMappingQueries.deleteUserIdMappingWithExternalUserId(this, appIdentifier, userId);
        } catch (SQLException e) {
            throw new StorageQueryException(e);
        }

    }

    @Override
    public UserIdMapping getUserIdMapping(AppIdentifier appIdentifier, String userId, boolean isSuperTokensUserId)
            throws StorageQueryException {
        try {
            if (isSuperTokensUserId) {
                return UserIdMappingQueries.getuseraIdMappingWithSuperTokensUserId(this, appIdentifier,
                        userId);
            }

            return UserIdMappingQueries.getUserIdMappingWithExternalUserId(this, appIdentifier, userId);
        } catch (SQLException e) {
            throw new StorageQueryException(e);
        }
    }

    @Override
    public UserIdMapping[] getUserIdMapping(AppIdentifier appIdentifier, String userId)
            throws StorageQueryException {
        try {
            return UserIdMappingQueries.getUserIdMappingWithEitherSuperTokensUserIdOrExternalUserId(this,
                    appIdentifier,
                    userId);
        } catch (SQLException e) {
            throw new StorageQueryException(e);
        }
    }

    @Override
    public boolean updateOrDeleteExternalUserIdInfo(AppIdentifier appIdentifier, String userId,
                                                    boolean isSuperTokensUserId,
                                                    @Nullable String externalUserIdInfo) throws StorageQueryException {

        try {
            if (isSuperTokensUserId) {
                return UserIdMappingQueries.updateOrDeleteExternalUserIdInfoWithSuperTokensUserId(this,
                        appIdentifier, userId, externalUserIdInfo);
            }

            return UserIdMappingQueries.updateOrDeleteExternalUserIdInfoWithExternalUserId(this,
                    appIdentifier, userId, externalUserIdInfo);
        } catch (SQLException e) {
            throw new StorageQueryException(e);
        }
    }

    @Override
    public HashMap<String, String> getUserIdMappingForSuperTokensIds(AppIdentifier appIdentifier,
                                                                     ArrayList<String> userIds)
            throws StorageQueryException {
        try {
            return UserIdMappingQueries.getUserIdMappingWithUserIds(this, appIdentifier, userIds);
        } catch (SQLException e) {
            throw new StorageQueryException(e);
        }
    }

    @Override
    public void createTenant(TenantConfig tenantConfig)
            throws DuplicateTenantException, StorageQueryException, DuplicateThirdPartyIdException,
            DuplicateClientTypeException {
        try {
            MultitenancyQueries.createTenantConfig(this, tenantConfig);
        } catch (StorageTransactionLogicException e) {
            if (e.actualException instanceof SQLiteException) {
                String errorMessage = e.actualException.getMessage();
                SQLiteConfig config = Config.getConfig(this);
                if (isPrimaryKeyError(errorMessage, config.getTenantConfigsTable(),
                        new String[]{"connection_uri_domain", "app_id", "tenant_id"})) {
                    throw new DuplicateTenantException();
                }
                if (isPrimaryKeyError(errorMessage, config.getTenantThirdPartyProvidersTable(),
                        new String[]{"connection_uri_domain", "app_id", "tenant_id", "third_party_id"})) {
                    throw new DuplicateThirdPartyIdException();
                }
                if (isPrimaryKeyError(errorMessage, config.getTenantThirdPartyProviderClientsTable(),
                        new String[]{"connection_uri_domain", "app_id", "tenant_id", "third_party_id",
                                "client_type"})) {
                    throw new DuplicateClientTypeException();
                }
            }
            throw new StorageQueryException(e.actualException);
        }
    }

    @Override
    public void addTenantIdInTargetStorage(TenantIdentifier tenantIdentifier)
            throws DuplicateTenantException, StorageQueryException {
        try {
            MultitenancyQueries.addTenantIdInTargetStorage(this, tenantIdentifier);
        } catch (StorageTransactionLogicException e) {
            if (e.actualException instanceof SQLiteException) {
                String errorMessage = e.actualException.getMessage();
                if (isPrimaryKeyError(errorMessage, Config.getConfig(this).getTenantsTable(),
                        new String[]{"app_id", "tenant_id"})) {
                    throw new DuplicateTenantException();
                }
            }
            throw new StorageQueryException(e.actualException);
        }
    }

    @Override
    public void overwriteTenantConfig(TenantConfig tenantConfig)
            throws TenantOrAppNotFoundException, StorageQueryException, DuplicateThirdPartyIdException,
            DuplicateClientTypeException {
        try {
            MultitenancyQueries.overwriteTenantConfig(this, tenantConfig);
        } catch (StorageTransactionLogicException e) {
            if (e.actualException instanceof TenantOrAppNotFoundException) {
                throw (TenantOrAppNotFoundException) e.actualException;
            }
            if (e.actualException instanceof SQLiteException) {
                SQLiteConfig config = Config.getConfig(this);
                if (isPrimaryKeyError(e.actualException.getMessage(),
                        config.getTenantThirdPartyProvidersTable(),
                        new String[]{"connection_uri_domain", "app_id", "tenant_id", "third_party_id"})) {
                    throw new DuplicateThirdPartyIdException();
                }

                if (isPrimaryKeyError(e.actualException.getMessage(),
                        config.getTenantThirdPartyProviderClientsTable(),
                        new String[]{"connection_uri_domain", "app_id", "tenant_id", "third_party_id",
                                "client_type"})) {
                    throw new DuplicateClientTypeException();
                }
            }
            throw new StorageQueryException(e.actualException);
        }
    }

    @Override
    public void deleteTenantIdInTargetStorage(TenantIdentifier tenantIdentifier) throws StorageQueryException {
        MultitenancyQueries.deleteTenantIdInTargetStorage(this, tenantIdentifier);
    }

    @Override
    public boolean deleteTenantInfoInBaseStorage(TenantIdentifier tenantIdentifier) throws StorageQueryException {
        return MultitenancyQueries.deleteTenantConfig(this, tenantIdentifier);
    }

    @Override
    public boolean deleteAppInfoInBaseStorage(AppIdentifier appIdentifier) throws StorageQueryException {
        return deleteTenantInfoInBaseStorage(appIdentifier.getAsPublicTenantIdentifier());
    }

    @Override
    public boolean deleteConnectionUriDomainInfoInBaseStorage(String connectionUriDomain) throws StorageQueryException {
        return deleteTenantInfoInBaseStorage(new TenantIdentifier(connectionUriDomain, null, null));
    }

    @Override
    public TenantConfig[] getAllTenants() throws StorageQueryException {
        return MultitenancyQueries.getAllTenants(this);
    }

    @Override
    public boolean addUserIdToTenant_Transaction(TenantIdentifier tenantIdentifier, TransactionConnection con,
                                                 String userId)
            throws StorageQueryException, TenantOrAppNotFoundException, DuplicateEmailException,
            DuplicateThirdPartyUserException, DuplicatePhoneNumberException, UnknownUserIdException {
        Connection sqlCon = (Connection) con.getConnection();
        try {
            String recipeId = GeneralQueries.getRecipeIdForUser_Transaction(this, sqlCon, tenantIdentifier,
                    userId);

            if (recipeId == null) {
                throw new UnknownUserIdException();
            }

            boolean added;
            if (recipeId.equals("emailpassword")) {
                added = EmailPasswordQueries.addUserIdToTenant_Transaction(this, sqlCon, tenantIdentifier,
                        userId);
            } else if (recipeId.equals("thirdparty")) {
                added = ThirdPartyQueries.addUserIdToTenant_Transaction(this, sqlCon, tenantIdentifier, userId);
            } else if (recipeId.equals("passwordless")) {
                added = PasswordlessQueries.addUserIdToTenant_Transaction(this, sqlCon, tenantIdentifier,
                        userId);
            } else {
                throw new IllegalStateException("Should never come here!");
            }

            sqlCon.commit();
            return added;
        } catch (SQLException throwables) {
            SQLiteConfig config = Config.getConfig(this);
            String serverErrorMessage = throwables.getMessage();

            if (isForeignKeyConstraintError(
                    serverErrorMessage,
                    config.getTenantsTable(),
                    new String[]{"app_id", "tenant_id"},
                    new Object[]{tenantIdentifier.getAppId(), tenantIdentifier.getTenantId()})) {
                throw new TenantOrAppNotFoundException(tenantIdentifier);
            }
            if (isUniqueConstraintError(serverErrorMessage, config.getEmailPasswordUserToTenantTable(),
                    new String[]{"app_id", "tenant_id", "email"})) {
                throw new DuplicateEmailException();
            }
            if (isUniqueConstraintError(serverErrorMessage, config.getThirdPartyUserToTenantTable(),
                    new String[]{"app_id", "tenant_id", "third_party_id", "third_party_user_id"})) {
                throw new DuplicateThirdPartyUserException();
            }
            if (isUniqueConstraintError(serverErrorMessage,
                    Config.getConfig(this).getPasswordlessUserToTenantTable(),
                    new String[]{"app_id", "tenant_id", "phone_number"})) {
                throw new DuplicatePhoneNumberException();
            }
            if (isUniqueConstraintError(serverErrorMessage,
                    Config.getConfig(this).getPasswordlessUserToTenantTable(),
                    new String[]{"app_id", "tenant_id", "email"})) {
                throw new DuplicateEmailException();
            }

            throw new StorageQueryException(throwables);
        }
    }

    @Override
    public boolean removeUserIdFromTenant(TenantIdentifier tenantIdentifier, String userId)
            throws StorageQueryException {
        try {
            return this.startTransaction(con -> {
                Connection sqlCon = (Connection) con.getConnection();
                try {
                    String recipeId = GeneralQueries.getRecipeIdForUser_Transaction(this, sqlCon, tenantIdentifier,
                            userId);

                    if (recipeId == null) {
                        sqlCon.commit();
                        return false; // No auth user to remove
                    }

                    boolean removed;
                    if (recipeId.equals("emailpassword")) {
                        removed = EmailPasswordQueries.removeUserIdFromTenant_Transaction(this, sqlCon,
                                tenantIdentifier, userId);
                    } else if (recipeId.equals("thirdparty")) {
                        removed = ThirdPartyQueries.removeUserIdFromTenant_Transaction(this, sqlCon, tenantIdentifier,
                                userId);
                    } else if (recipeId.equals("passwordless")) {
                        removed = PasswordlessQueries.removeUserIdFromTenant_Transaction(this, sqlCon, tenantIdentifier,
                                userId);
                    } else {
                        throw new IllegalStateException("Should never come here!");
                    }

                    sqlCon.commit();
                    return removed;
                } catch (SQLException throwables) {
                    throw new StorageTransactionLogicException(throwables);
                }
            });
        } catch (StorageTransactionLogicException e) {
            if (e.actualException instanceof SQLException) {
                throw new StorageQueryException(e.actualException);
            } else if (e.actualException instanceof StorageQueryException) {
                throw (StorageQueryException) e.actualException;
            }
            throw new StorageQueryException(e.actualException);
        }
    }

    @Override
    public boolean deleteDashboardUserWithUserId(AppIdentifier appIdentifier, String userId)
            throws StorageQueryException {
        try {
            return DashboardQueries.deleteDashboardUserWithUserId(this, appIdentifier, userId);
        } catch (SQLException e) {
            throw new StorageQueryException(e);
        }
    }

    @Override
    public void createNewDashboardUserSession(AppIdentifier appIdentifier, String userId, String sessionId,
                                              long timeCreated, long expiry)
            throws StorageQueryException, UserIdNotFoundException {
        try {
            DashboardQueries.createDashboardSession(this, appIdentifier, userId, sessionId, timeCreated,
                    expiry);
        } catch (SQLException e) {
            String message = e.getMessage();
            if (isForeignKeyConstraintError(message, Config.getConfig(this).getDashboardUsersTable(),
                    new String[]{"app_id", "user_id"}, new Object[]{appIdentifier.getAppId(), userId})) {
                throw new UserIdNotFoundException();
            }

            throw new StorageQueryException(e);
        }

    }

    @Override
    public DashboardSessionInfo[] getAllSessionsForUserId(AppIdentifier appIdentifier, String userId) throws
            StorageQueryException {
        try {
            return DashboardQueries.getAllSessionsForUserId(this, appIdentifier, userId);
        } catch (SQLException e) {
            throw new StorageQueryException(e);
        }
    }

    @Override
    public DashboardSessionInfo getSessionInfoWithSessionId(AppIdentifier appIdentifier, String sessionId) throws
            StorageQueryException {
        try {
            return DashboardQueries.getSessionInfoWithSessionId(this, appIdentifier, sessionId);
        } catch (SQLException e) {
            throw new StorageQueryException(e);
        }
    }

    @Override
    public boolean revokeSessionWithSessionId(AppIdentifier appIdentifier, String sessionId)
            throws StorageQueryException {
        try {
            return DashboardQueries.deleteDashboardUserSessionWithSessionId(this, appIdentifier,
                    sessionId);
        } catch (SQLException e) {
            throw new StorageQueryException(e);
        }
    }

    @Override
    public void updateDashboardUsersEmailWithUserId_Transaction(AppIdentifier appIdentifier, TransactionConnection con,
                                                                String userId,
                                                                String newEmail) throws StorageQueryException,
            io.supertokens.pluginInterface.dashboard.exceptions.DuplicateEmailException, UserIdNotFoundException {
        Connection sqlCon = (Connection) con.getConnection();
        try {
            if (!DashboardQueries.updateDashboardUsersEmailWithUserId_Transaction(this,
                    sqlCon, appIdentifier, userId, newEmail)) {
                throw new UserIdNotFoundException();
            }
        } catch (SQLException e) {
            if (e instanceof SQLiteException) {
                SQLiteConfig config = Config.getConfig(this);
                String serverErrorMessage = e.getMessage();

                if (isUniqueConstraintError(serverErrorMessage,
                        config.getDashboardUsersTable(), new String[]{"app_id", "email"})) {
                    throw new io.supertokens.pluginInterface.dashboard.exceptions.DuplicateEmailException();
                }
            }

            throw new StorageQueryException(e);
        }

    }

    @Override
    public void updateDashboardUsersPasswordWithUserId_Transaction(AppIdentifier appIdentifier,
                                                                   TransactionConnection con, String userId,
                                                                   String newPassword)
            throws StorageQueryException, UserIdNotFoundException {
        Connection sqlCon = (Connection) con.getConnection();
        try {
            if (!DashboardQueries.updateDashboardUsersPasswordWithUserId_Transaction(this,
                    sqlCon, appIdentifier, userId, newPassword)) {
                throw new UserIdNotFoundException();
            }
        } catch (SQLException e) {
            throw new StorageQueryException(e);
        }
    }

    @Override
    public DashboardUser[] getAllDashboardUsers(AppIdentifier appIdentifier) throws StorageQueryException {
        try {
            return DashboardQueries.getAllDashBoardUsers(this, appIdentifier);
        } catch (SQLException e) {
            throw new StorageQueryException(e);
        }
    }

    @Override
    public DashboardUser getDashboardUserByUserId(AppIdentifier appIdentifier, String userId)
            throws StorageQueryException {
        try {
            return DashboardQueries.getDashboardUserByUserId(this, appIdentifier, userId);
        } catch (SQLException e) {
            throw new StorageQueryException(e);
        }
    }

    @Override
    public void createNewDashboardUser(AppIdentifier appIdentifier, DashboardUser userInfo)
            throws StorageQueryException, io.supertokens.pluginInterface.dashboard.exceptions.DuplicateUserIdException,
            io.supertokens.pluginInterface.dashboard.exceptions.DuplicateEmailException, TenantOrAppNotFoundException {
        try {
            DashboardQueries.createDashboardUser(this, appIdentifier, userInfo.userId, userInfo.email,
                    userInfo.passwordHash,
                    userInfo.timeJoined);
        } catch (SQLException e) {
            if (e instanceof SQLiteException) {
                SQLiteConfig config = Config.getConfig(this);
                String serverErrorMessage = e.getMessage();

                if (isPrimaryKeyError(serverErrorMessage, config.getDashboardUsersTable(),
                        new String[]{"app_id", "user_id"})) {
                    throw new io.supertokens.pluginInterface.dashboard.exceptions.DuplicateUserIdException();
                }
                if (isUniqueConstraintError(serverErrorMessage, config.getDashboardUsersTable(),
                        new String[]{"app_id", "email"})) {
                    throw new io.supertokens.pluginInterface.dashboard.exceptions.DuplicateEmailException();
                }
                if (isForeignKeyConstraintError(
                        serverErrorMessage,
                        config.getAppsTable(),
                        new String[]{"app_id"},
                        new Object[]{appIdentifier.getAppId()})) {
                    throw new TenantOrAppNotFoundException(appIdentifier);
                }
            }

            throw new StorageQueryException(e);
        }
    }

    @Override
    public DashboardUser getDashboardUserByEmail(AppIdentifier appIdentifier, String email)
            throws StorageQueryException {
        try {
            return DashboardQueries.getDashboardUserByEmail(this, appIdentifier, email);
        } catch (SQLException e) {
            throw new StorageQueryException(e);
        }
    }

    @Override
    public void revokeExpiredSessions() throws StorageQueryException {
        try {
            DashboardQueries.deleteExpiredSessions(this);
        } catch (SQLException e) {
            throw new StorageQueryException(e);
        }
    }

    // TOTP recipe:
    @Override
    public void createDevice(AppIdentifier appIdentifier, TOTPDevice device)
            throws DeviceAlreadyExistsException, TenantOrAppNotFoundException, StorageQueryException {
        try {
            startTransaction(con -> {
                try {
                    createDevice_Transaction(con, new AppIdentifier(null, null), device);
                } catch (DeviceAlreadyExistsException | TenantOrAppNotFoundException e) {
                    throw new StorageTransactionLogicException(e);
                }
                return null;
            });
        } catch (StorageTransactionLogicException e) {
            if (e.actualException instanceof DeviceAlreadyExistsException) {
                throw (DeviceAlreadyExistsException) e.actualException;
            } else if (e.actualException instanceof TenantOrAppNotFoundException) {
                throw (TenantOrAppNotFoundException) e.actualException;
            } else if (e.actualException instanceof StorageQueryException) {
                throw (StorageQueryException) e.actualException;
            }
        }
    }

    @Override
    public TOTPDevice createDevice_Transaction(TransactionConnection con, AppIdentifier appIdentifier,
                                               TOTPDevice device)
            throws DeviceAlreadyExistsException, TenantOrAppNotFoundException, StorageQueryException {
        Connection sqlCon = (Connection) con.getConnection();
        try {
            TOTPQueries.createDevice_Transaction(this, sqlCon, appIdentifier, device);
            return device;
        } catch (SQLException e) {
            if (isPrimaryKeyError(e.getMessage(), Config.getConfig(this).getTotpUserDevicesTable(),
                    new String[]{"app_id", "user_id", "device_name"})) {
                throw new DeviceAlreadyExistsException();
            } else if (isForeignKeyConstraintError(
                    e.getMessage(),
                    Config.getConfig(this).getAppsTable(),
                    new String[]{"app_id"},
                    new Object[]{appIdentifier.getAppId()})) {
                throw new TenantOrAppNotFoundException(appIdentifier);
            }
            throw new StorageQueryException(e);
        }
    }

    @Override
    public TOTPDevice getDeviceByName_Transaction(TransactionConnection con, AppIdentifier appIdentifier, String userId,
                                                  String deviceName) throws StorageQueryException {
        Connection sqlCon = (Connection) con.getConnection();
        try {
            return TOTPQueries.getDeviceByName_Transaction(this, sqlCon, appIdentifier, userId, deviceName);
        } catch (SQLException e) {
            throw new StorageQueryException(e);
        }
    }

    @Override
    public void markDeviceAsVerified(AppIdentifier appIdentifier, String userId, String deviceName)
            throws StorageQueryException, UnknownDeviceException {
        try {
            int matchedCount = TOTPQueries.markDeviceAsVerified(this, appIdentifier, userId, deviceName);
            if (matchedCount == 0) {
                // Note matchedCount != updatedCount
                throw new UnknownDeviceException();
            }
            return; // Device was marked as verified
        } catch (SQLException e) {
            throw new StorageQueryException(e);
        }
    }

    @Override
    public int deleteDevice_Transaction(TransactionConnection con, AppIdentifier appIdentifier, String userId,
                                        String deviceName)
            throws StorageQueryException {
        Connection sqlCon = (Connection) con.getConnection();
        try {
            return TOTPQueries.deleteDevice_Transaction(this, sqlCon, appIdentifier, userId, deviceName);
        } catch (SQLException e) {
            throw new StorageQueryException(e);
        }
    }

    @Override
    public void removeUser_Transaction(TransactionConnection con, AppIdentifier appIdentifier, String userId)
            throws StorageQueryException {
        Connection sqlCon = (Connection) con.getConnection();
        try {
            TOTPQueries.removeUser_Transaction(this, sqlCon, appIdentifier, userId);
        } catch (SQLException e) {
            throw new StorageQueryException(e);
        }
    }

    @Override
    public boolean removeUser(TenantIdentifier tenantIdentifier, String userId)
            throws StorageQueryException {
        try {
            return TOTPQueries.removeUser(this, tenantIdentifier, userId);
        } catch (SQLException e) {
            throw new StorageQueryException(e);
        }
    }

    @Override
    public void updateDeviceName(AppIdentifier appIdentifier, String userId, String oldDeviceName, String newDeviceName)
            throws StorageQueryException, DeviceAlreadyExistsException,
            UnknownDeviceException {
        try {
            int updatedCount = TOTPQueries.updateDeviceName(this, appIdentifier, userId, oldDeviceName, newDeviceName);
            if (updatedCount == 0) {
                throw new UnknownDeviceException();
            }
        } catch (SQLException e) {
            if (e instanceof SQLiteException) {
                String errMsg = e.getMessage();
                if (isPrimaryKeyError(errMsg, Config.getConfig(this).getTotpUserDevicesTable(),
                        new String[]{"app_id", "user_id", "device_name"})) {
                    throw new DeviceAlreadyExistsException();
                }
            }
            throw new StorageQueryException(e);
        }
    }

    @Override
    public TOTPDevice[] getDevices(AppIdentifier appIdentifier, String userId)
            throws StorageQueryException {
        try {
            return TOTPQueries.getDevices(this, appIdentifier, userId);
        } catch (SQLException e) {
            throw new StorageQueryException(e);
        }
    }

    @Override
    public TOTPDevice[] getDevices_Transaction(TransactionConnection con, AppIdentifier appIdentifier, String userId)
            throws StorageQueryException {
        Connection sqlCon = (Connection) con.getConnection();
        try {
            return TOTPQueries.getDevices_Transaction(this, sqlCon, appIdentifier, userId);
        } catch (SQLException e) {
            throw new StorageQueryException(e);
        }
    }

    @Override
    public void insertUsedCode_Transaction(TransactionConnection con, TenantIdentifier tenantIdentifier,
                                           TOTPUsedCode usedCodeObj)
            throws StorageQueryException, UnknownTotpUserIdException, UsedCodeAlreadyExistsException,
            TenantOrAppNotFoundException {
        Connection sqlCon = (Connection) con.getConnection();
        try {
            TOTPQueries.insertUsedCode_Transaction(this, sqlCon, tenantIdentifier, usedCodeObj);
        } catch (SQLException e) {
            if (isPrimaryKeyError(e.getMessage(), Config.getConfig(this).getTotpUsedCodesTable(),
                    new String[]{"app_id", "tenant_id", "user_id", "created_time_ms"})) {
                throw new UsedCodeAlreadyExistsException();

            } else if (isForeignKeyConstraintError(
                    e.getMessage(),
                    Config.getConfig(this).getTotpUsersTable(),
                    new String[]{"app_id", "user_id"},
                    new Object[]{tenantIdentifier.getAppId(), usedCodeObj.userId})) {
                throw new UnknownTotpUserIdException();

            } else if (isForeignKeyConstraintError(
                    e.getMessage(),
                    Config.getConfig(this).getTenantsTable(),
                    new String[]{"app_id", "tenant_id"},
                    new Object[]{tenantIdentifier.getAppId(), tenantIdentifier.getTenantId()})) {
                throw new TenantOrAppNotFoundException(tenantIdentifier);
            }

            throw new StorageQueryException(e);
        }
    }

    @Override
    public TOTPUsedCode[] getAllUsedCodesDescOrder_Transaction(TransactionConnection con,
                                                               TenantIdentifier tenantIdentifier, String userId)
            throws StorageQueryException {
        Connection sqlCon = (Connection) con.getConnection();
        try {
            return TOTPQueries.getAllUsedCodesDescOrder_Transaction(this, sqlCon, tenantIdentifier, userId);
        } catch (SQLException e) {
            throw new StorageQueryException(e);
        }
    }

    @Override
    public int removeExpiredCodes(TenantIdentifier tenantIdentifier, long expiredBefore)
            throws StorageQueryException {
        try {
            return TOTPQueries.removeExpiredCodes(this, tenantIdentifier, expiredBefore);
        } catch (SQLException e) {
            throw new StorageQueryException(e);
        }
    }

    @Override
    public Set<String> getValidFieldsInConfig() {
        return SQLiteConfig.getValidFields();
    }

    @Override
    public List<ConfigFieldInfo> getPluginConfigFieldsInfo() {
        return new ArrayList<ConfigFieldInfo>();
    }

    @Override
    public void setLogLevels(Set<LOG_LEVEL> logLevels) {
        Config.setLogLevels(this, logLevels);
    }

    @TestOnly
    @Override
    public String[] getAllTablesInTheDatabase() throws StorageQueryException {
        if (!isTesting) {
            throw new UnsupportedOperationException();
        }
        try {
            return GeneralQueries.getAllTablesInTheDatabase(this);
        } catch (SQLException e) {
            throw new StorageQueryException(e);
        }
    }

    @TestOnly
    @Override
    public String[] getAllTablesInTheDatabaseThatHasDataForAppId(String appId) throws StorageQueryException {
        if (!isTesting) {
            throw new UnsupportedOperationException();
        }
        try {
            return GeneralQueries.getAllTablesInTheDatabaseThatHasDataForAppId(this, appId);
        } catch (SQLException e) {
            throw new StorageQueryException(e);
        }
    }

    @Override
    public AuthRecipeUserInfo getPrimaryUserById_Transaction(AppIdentifier appIdentifier, TransactionConnection con,
                                                             String userId)
            throws StorageQueryException {
        try {
            Connection sqlCon = (Connection) con.getConnection();
            return GeneralQueries.getPrimaryUserInfoForUserId_Transaction(this, sqlCon, appIdentifier, userId);
        } catch (SQLException e) {
            throw new StorageQueryException(e);
        }
    }

    @Override
    public AuthRecipeUserInfo[] listPrimaryUsersByEmail_Transaction(AppIdentifier appIdentifier,
                                                                    TransactionConnection con, String email)
            throws StorageQueryException {
        try {
            Connection sqlCon = (Connection) con.getConnection();
            return GeneralQueries.listPrimaryUsersByEmail_Transaction(this, sqlCon, appIdentifier, email);
        } catch (SQLException e) {
            throw new StorageQueryException(e);
        }
    }

    @Override
    public AuthRecipeUserInfo[] listPrimaryUsersByPhoneNumber_Transaction(AppIdentifier appIdentifier,
                                                                          TransactionConnection con,
                                                                          String phoneNumber)
            throws StorageQueryException {
        try {
            Connection sqlCon = (Connection) con.getConnection();
            return GeneralQueries.listPrimaryUsersByPhoneNumber_Transaction(this, sqlCon, appIdentifier,
                    phoneNumber);
        } catch (SQLException e) {
            throw new StorageQueryException(e);
        }
    }

    @Override
    public AuthRecipeUserInfo[] listPrimaryUsersByThirdPartyInfo(AppIdentifier appIdentifier,
                                                                 String thirdPartyId,
                                                                 String thirdPartyUserId)
            throws StorageQueryException {
        try {
            return GeneralQueries.listPrimaryUsersByThirdPartyInfo(this, appIdentifier,
                    thirdPartyId, thirdPartyUserId);
        } catch (SQLException e) {
            throw new StorageQueryException(e);
        }
    }

    @Override
    public AuthRecipeUserInfo[] listPrimaryUsersByThirdPartyInfo_Transaction(AppIdentifier appIdentifier,
                                                                             TransactionConnection con,
                                                                             String thirdPartyId,
                                                                             String thirdPartyUserId)
            throws StorageQueryException {
        try {
            Connection sqlCon = (Connection) con.getConnection();
            return GeneralQueries.listPrimaryUsersByThirdPartyInfo_Transaction(this, sqlCon, appIdentifier,
                    thirdPartyId, thirdPartyUserId);
        } catch (SQLException e) {
            throw new StorageQueryException(e);
        }
    }

    @Override
    public void makePrimaryUser_Transaction(AppIdentifier appIdentifier, TransactionConnection con, String userId)
            throws StorageQueryException {
        try {
            Connection sqlCon = (Connection) con.getConnection();
            // we do not bother returning if a row was updated here or not, cause it's happening
            // in a transaction anyway.
            GeneralQueries.makePrimaryUser_Transaction(this, sqlCon, appIdentifier, userId);
        } catch (SQLException e) {
            throw new StorageQueryException(e);
        }
    }

    @Override
    public void linkAccounts_Transaction(AppIdentifier appIdentifier, TransactionConnection con, String recipeUserId,
                                         String primaryUserId) throws StorageQueryException {
        try {
            Connection sqlCon = (Connection) con.getConnection();
            // we do not bother returning if a row was updated here or not, cause it's happening
            // in a transaction anyway.
            GeneralQueries.linkAccounts_Transaction(this, sqlCon, appIdentifier, recipeUserId, primaryUserId);
        } catch (SQLException e) {
            throw new StorageQueryException(e);
        }
    }

    @Override
    public void unlinkAccounts_Transaction(AppIdentifier appIdentifier, TransactionConnection con, String primaryUserId,
                                           String recipeUserId)
            throws StorageQueryException {
        try {
            Connection sqlCon = (Connection) con.getConnection();
            // we do not bother returning if a row was updated here or not, cause it's happening
            // in a transaction anyway.
            GeneralQueries.unlinkAccounts_Transaction(this, sqlCon, appIdentifier, primaryUserId, recipeUserId);
        } catch (SQLException e) {
            throw new StorageQueryException(e);
        }
    }

    @Override
    public boolean checkIfUsesAccountLinking(AppIdentifier appIdentifier) throws StorageQueryException {
        try {
            return GeneralQueries.checkIfUsesAccountLinking(this, appIdentifier);
        } catch (SQLException e) {
            throw new StorageQueryException(e);
        }
    }

    @Override
    public int countUsersThatHaveMoreThanOneLoginMethodAndActiveSince(AppIdentifier appIdentifier, long sinceTime)
            throws StorageQueryException {
        try {
            return ActiveUsersQueries.countUsersActiveSinceAndHasMoreThanOneLoginMethod(this, appIdentifier, sinceTime);
        } catch (SQLException e) {
            throw new StorageQueryException(e);
        }
    }

    @Override
    public int getUsersCountWithMoreThanOneLoginMethod(AppIdentifier appIdentifier) throws StorageQueryException {
        try {
            return GeneralQueries.getUsersCountWithMoreThanOneLoginMethod(this, appIdentifier);
        } catch (SQLException e) {
            throw new StorageQueryException(e);
        }
    }


    @Override
    public UserIdMapping getUserIdMapping_Transaction(TransactionConnection con, AppIdentifier appIdentifier,
                                                      String userId, boolean isSuperTokensUserId)
            throws StorageQueryException {
        try {
            Connection sqlCon = (Connection) con.getConnection();
            if (isSuperTokensUserId) {
                return UserIdMappingQueries.getuseraIdMappingWithSuperTokensUserId_Transaction(this, sqlCon,
                        appIdentifier,
                        userId);
            }

            return UserIdMappingQueries.getUserIdMappingWithExternalUserId_Transaction(this, sqlCon, appIdentifier,
                    userId);
        } catch (SQLException e) {
            throw new StorageQueryException(e);
        }
    }

    @Override
    public UserIdMapping[] getUserIdMapping_Transaction(TransactionConnection con, AppIdentifier appIdentifier,
                                                        String userId)
            throws StorageQueryException {
        try {
            Connection sqlCon = (Connection) con.getConnection();
            return UserIdMappingQueries.getUserIdMappingWithEitherSuperTokensUserIdOrExternalUserId_Transaction(this,
                    sqlCon,
                    appIdentifier,
                    userId);
        } catch (SQLException e) {
            throw new StorageQueryException(e);
        }
    }

    @Override
    public int getUsersCountWithMoreThanOneLoginMethodOrTOTPEnabled(AppIdentifier appIdentifier)
            throws StorageQueryException {
        try {
            return GeneralQueries.getUsersCountWithMoreThanOneLoginMethodOrTOTPEnabled(this, appIdentifier);
        } catch (SQLException e) {
            throw new StorageQueryException(e);
        }
    }

    @Override
    public int countUsersThatHaveMoreThanOneLoginMethodOrTOTPEnabledAndActiveSince(AppIdentifier appIdentifier,
                                                                                   long sinceTime)
            throws StorageQueryException {
        try {
            return ActiveUsersQueries.countUsersThatHaveMoreThanOneLoginMethodOrTOTPEnabledAndActiveSince(this,
                    appIdentifier, sinceTime);
        } catch (SQLException e) {
            throw new StorageQueryException(e);
        }
    }

    @Override
    public OAuthClient getOAuthClientById(AppIdentifier appIdentifier, String clientId)
            throws StorageQueryException, OAuthClientNotFoundException {
        try {
            OAuthClient client =  OAuthQueries.getOAuthClientById(this, clientId, appIdentifier);
            if (client == null) {
                throw new OAuthClientNotFoundException();
            }
            return client;
        } catch (SQLException e) {
            throw new StorageQueryException(e);
        }
    }

    @Override
    public void addOrUpdateOauthClient(AppIdentifier appIdentifier, String clientId, String clientSecret, boolean isClientCredentialsOnly, boolean enableRefreshTokenRotation)
            throws StorageQueryException, TenantOrAppNotFoundException {
        try {
            OAuthQueries.addOrUpdateOauthClient(this, appIdentifier, clientId, clientSecret, isClientCredentialsOnly, enableRefreshTokenRotation);
        } catch (SQLException e) {
            if (e instanceof SQLiteException) {
                String errorMessage = e.getMessage();
                SQLiteConfig config = Config.getConfig(this);

                if (isForeignKeyConstraintError(
                        errorMessage,
                        config.getAppsTable(),
                        new String[]{"app_id"},
                        new Object[]{appIdentifier.getAppId()})) {
                    throw new TenantOrAppNotFoundException(appIdentifier);
                }
            }
            throw new StorageQueryException(e);
        }
    }

    @Override
    public boolean deleteOAuthClient(AppIdentifier appIdentifier, String clientId) throws StorageQueryException {
        try {
            return OAuthQueries.deleteOAuthClient(this, clientId, appIdentifier);
        } catch (SQLException e) {
            throw new StorageQueryException(e);
        }
    }

    @Override
    public List<OAuthClient> getOAuthClients(AppIdentifier appIdentifier, List<String> clientIds) throws StorageQueryException {
        try {
            return OAuthQueries.getOAuthClients(this, appIdentifier, clientIds);
        } catch (SQLException e) {
            throw new StorageQueryException(e);
        }
    }

    @Override
    public boolean revokeOAuthTokenByGID(AppIdentifier appIdentifier, String gid) throws StorageQueryException {
        try {
            return OAuthQueries.deleteOAuthSessionByGID(this, appIdentifier, gid);
        } catch (SQLException e) {
            throw new StorageQueryException(e);
        }
    }

    @Override
    public boolean revokeOAuthTokenByClientId(AppIdentifier appIdentifier, String clientId)
            throws StorageQueryException {
        try {
            return OAuthQueries.deleteOAuthSessionByClientId(this, appIdentifier, clientId);
        } catch (SQLException e) {
            throw new StorageQueryException(e);
        }
    }

    @Override
    public boolean revokeOAuthTokenByJTI(AppIdentifier appIdentifier, String gid, String jti)
            throws StorageQueryException {
        try {
            return OAuthQueries.deleteJTIFromOAuthSession(this, appIdentifier, gid, jti);
        } catch (SQLException e) {
            throw new StorageQueryException(e);
        }
    }

    @Override
    public boolean revokeOAuthTokenBySessionHandle(AppIdentifier appIdentifier, String sessionHandle)
            throws StorageQueryException {
        try {
            return OAuthQueries.deleteOAuthSessionBySessionHandle(this, appIdentifier, sessionHandle);
        } catch (SQLException e) {
            throw new StorageQueryException(e);
        }
    }

    @Override
    public void addOAuthM2MTokenForStats(AppIdentifier appIdentifier, String clientId, long iat, long exp)
            throws StorageQueryException, OAuthClientNotFoundException {
        try {
            OAuthQueries.addOAuthM2MTokenForStats(this, appIdentifier, clientId, iat, exp);
        } catch (SQLException e) {
            if (e instanceof SQLiteException) {
                String errorMessage = e.getMessage();
                SQLiteConfig config = Config.getConfig(this);

                if (isForeignKeyConstraintError(
                        errorMessage,
                        config.getOAuthClientsTable(),
                        new String[]{"app_id", "client_id"},
                        new Object[]{appIdentifier.getAppId(), clientId})) {
                    throw new OAuthClientNotFoundException();
                }
            }
            throw new StorageQueryException(e);
        }
    }

    @Override
    public void deleteExpiredOAuthM2MTokens(long exp) throws StorageQueryException {
        try {
            OAuthQueries.deleteExpiredOAuthM2MTokens(this, exp);
        } catch (SQLException e) {
            throw new StorageQueryException(e);
        }
    }

    @Override
    public void addOAuthLogoutChallenge(AppIdentifier appIdentifier, String challenge, String clientId,
            String postLogoutRedirectionUri, String sessionHandle, String state, long timeCreated)
            throws StorageQueryException, DuplicateOAuthLogoutChallengeException, OAuthClientNotFoundException {
        try {
            OAuthQueries.addOAuthLogoutChallenge(this, appIdentifier, challenge, clientId, postLogoutRedirectionUri, sessionHandle, state, timeCreated);
        } catch (SQLException e) {
            SQLiteConfig config = Config.getConfig(this);
            String serverMessage = e.getMessage();

            if (isPrimaryKeyError(serverMessage, config.getOAuthLogoutChallengesTable(),
                    new String[]{"app_id", "challenge"})) {
                throw new DuplicateOAuthLogoutChallengeException();
            } else if (isForeignKeyConstraintError(
                serverMessage,
                config.getOAuthClientsTable(),
                new String[]{"app_id", "client_id"},
                new Object[]{appIdentifier.getAppId(), clientId})) {
                    throw new OAuthClientNotFoundException();
                }
            throw new StorageQueryException(e);
        }
    }

    @Override
    public OAuthLogoutChallenge getOAuthLogoutChallenge(AppIdentifier appIdentifier, String challenge) throws StorageQueryException {
        try {
            return OAuthQueries.getOAuthLogoutChallenge(this, appIdentifier, challenge);
        } catch (SQLException e) {
            throw new StorageQueryException(e);
        }
    }

    @Override
    public void deleteOAuthLogoutChallenge(AppIdentifier appIdentifier, String challenge) throws StorageQueryException {
        try {
            OAuthQueries.deleteOAuthLogoutChallenge(this, appIdentifier, challenge);
        } catch (SQLException e) {
            throw new StorageQueryException(e);
        }
    }

    @Override
    public void deleteOAuthLogoutChallengesBefore(long time) throws StorageQueryException {
        try {
            OAuthQueries.deleteOAuthLogoutChallengesBefore(this, time);
        } catch (SQLException e) {
            throw new StorageQueryException(e);
        }
    }

    @Override
    public void createOrUpdateOAuthSession(AppIdentifier appIdentifier, String gid, String clientId,
                                           String externalRefreshToken, String internalRefreshToken,
                                           String sessionHandle, String jti, long exp)
            throws StorageQueryException, OAuthClientNotFoundException {
        try {
            OAuthQueries.createOrUpdateOAuthSession(this, appIdentifier, gid, clientId, externalRefreshToken,
                    internalRefreshToken, sessionHandle, jti, exp);
        } catch (SQLException e) {
            if (e instanceof SQLiteException) {
                String errorMessage = e.getMessage();
                SQLiteConfig config = Config.getConfig(this);

                if (isForeignKeyConstraintError(
                        errorMessage,
                        config.getOAuthClientsTable(),
                        new String[]{"app_id", "client_id"},
                        new Object[]{appIdentifier.getAppId(), clientId})) {
                    throw new OAuthClientNotFoundException();
                }
            }
            throw new StorageQueryException(e);
        }
    }

    @Override
    public String getRefreshTokenMapping(AppIdentifier appIdentifier, String externalRefreshToken)
            throws StorageQueryException {
        try {
            return OAuthQueries.getRefreshTokenMapping(this, appIdentifier, externalRefreshToken);
        } catch (SQLException e) {
            throw new StorageQueryException(e);
        }
    }

    @Override
    public void deleteExpiredOAuthSessions(long exp) throws StorageQueryException {
        try {
            OAuthQueries.deleteExpiredOAuthSessions(this, exp);
        } catch (SQLException e) {
            throw new StorageQueryException(e);
        }
    }

    @Override
    public int countTotalNumberOfOAuthClients(AppIdentifier appIdentifier) throws StorageQueryException {
        try {
            return OAuthQueries.countTotalNumberOfClients(this, appIdentifier, false);
        } catch (SQLException e) {
            throw new StorageQueryException(e);
        }
    }

    @Override
    public int countTotalNumberOfClientCredentialsOnlyOAuthClients(AppIdentifier appIdentifier)
            throws StorageQueryException {
        try {
            return OAuthQueries.countTotalNumberOfClients(this, appIdentifier, true);
        } catch (SQLException e) {
            throw new StorageQueryException(e);
        }
    }

    @Override
    public int countTotalNumberOfOAuthM2MTokensCreatedSince(AppIdentifier appIdentifier, long since)
            throws StorageQueryException {
        try {
            return OAuthQueries.countTotalNumberOfOAuthM2MTokensCreatedSince(this, appIdentifier, since);
        } catch (SQLException e) {
            throw new StorageQueryException(e);
        }
    }

    @Override
    public int countTotalNumberOfOAuthM2MTokensAlive(AppIdentifier appIdentifier) throws StorageQueryException {
        try {
            return OAuthQueries.countTotalNumberOfOAuthM2MTokensAlive(this, appIdentifier);
        } catch (SQLException e) {
            throw new StorageQueryException(e);
        }
    }

    @Override
    public boolean isOAuthTokenRevokedByGID(AppIdentifier appIdentifier, String gid) throws StorageQueryException {
        try {
            return !OAuthQueries.isOAuthSessionExistsByGID(this, appIdentifier, gid);
        } catch (SQLException e) {
            throw new StorageQueryException(e);
        }
    }

    @Override
    public boolean isOAuthTokenRevokedByJTI(AppIdentifier appIdentifier, String gid, String jti)
            throws StorageQueryException {
        try {
            return !OAuthQueries.isOAuthSessionExistsByJTI(this, appIdentifier, gid, jti);
        } catch (SQLException e) {
            throw new StorageQueryException(e);
        }
    }
}<|MERGE_RESOLUTION|>--- conflicted
+++ resolved
@@ -741,13 +741,10 @@
             }
         } else if (className.equals(JWTRecipeStorage.class.getName())) {
             /* Since JWT recipe tables do not store userId we do not add any data to them */
-<<<<<<< HEAD
         } else if (className.equals(BulkImportStorage.class.getName())){
             //ignore
-=======
         } else if (className.equals(OAuthStorage.class.getName())) {
             /* Since OAuth tables store client-related data, we don't add user-specific data here */
->>>>>>> f9dea956
         } else if (className.equals(ActiveUsersStorage.class.getName())) {
             try {
                 ActiveUsersQueries.updateUserLastActive(this, tenantIdentifier.toAppIdentifier(), userId);
