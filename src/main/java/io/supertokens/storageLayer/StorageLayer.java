--- conflicted
+++ resolved
@@ -55,7 +55,6 @@
         return storage;
     }
 
-<<<<<<< HEAD
     public static Storage getNewStorageInstance(Main main, JsonObject config, TenantIdentifier tenantIdentifier, boolean doNotLog) throws InvalidConfigException {
         return getNewInstance(main, config, tenantIdentifier, doNotLog, false);
     }
@@ -65,10 +64,6 @@
     }
 
     private static Storage getNewInstance(Main main, JsonObject config, TenantIdentifier tenantIdentifier, boolean doNotLog, boolean isBulkImportProxy) throws InvalidConfigException {
-=======
-    public static Storage getNewStorageInstance(Main main, JsonObject config, TenantIdentifier tenantIdentifier,
-                                                boolean doNotLog) throws InvalidConfigException {
->>>>>>> 6f9568a0
         Storage result;
         if (StorageLayer.ucl == null) {
             result = new Start(main);
