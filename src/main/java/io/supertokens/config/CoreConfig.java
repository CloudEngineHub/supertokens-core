--- conflicted
+++ resolved
@@ -19,10 +19,6 @@
 import com.fasterxml.jackson.annotation.JsonAlias;
 import com.fasterxml.jackson.annotation.JsonIgnoreProperties;
 import com.fasterxml.jackson.annotation.JsonProperty;
-<<<<<<< HEAD
-import com.google.gson.Gson;
-=======
->>>>>>> 238cdc8b
 import com.google.gson.GsonBuilder;
 import com.google.gson.JsonElement;
 import com.google.gson.JsonObject;
@@ -33,20 +29,14 @@
 import io.supertokens.config.annotations.NotConflictingInApp;
 import io.supertokens.pluginInterface.LOG_LEVEL;
 import io.supertokens.pluginInterface.exceptions.InvalidConfigException;
-<<<<<<< HEAD
-=======
 import io.supertokens.utils.SemVer;
 import io.supertokens.webserver.WebserverAPI;
->>>>>>> 238cdc8b
 import org.apache.catalina.filters.RemoteAddrFilter;
 import org.jetbrains.annotations.TestOnly;
 
 import java.io.File;
 import java.io.IOException;
-<<<<<<< HEAD
-=======
 import java.lang.reflect.Field;
->>>>>>> 238cdc8b
 import java.util.*;
 import java.util.regex.PatternSyntaxException;
 
@@ -193,28 +183,20 @@
     @JsonProperty
     private String ip_deny_regex = null;
 
-<<<<<<< HEAD
+    @ConfigYamlOnly
     @JsonProperty
     private String supertokens_saas_secret = null;
 
+    @NotConflictingInApp
+    @JsonProperty
+    private String supertokens_default_cdi_version = null;
+
+    @IgnoreForAnnotationCheck
     private Set<LOG_LEVEL> allowedLogLevels = null;
 
-=======
-    @ConfigYamlOnly
-    @JsonProperty
-    private String supertokens_saas_secret = null;
-
-    @NotConflictingInApp
-    @JsonProperty
-    private String supertokens_default_cdi_version = null;
-
-    @IgnoreForAnnotationCheck
-    private Set<LOG_LEVEL> allowedLogLevels = null;
-
     @IgnoreForAnnotationCheck
     private boolean isNormalizedAndValid = false;
 
->>>>>>> 238cdc8b
     public static Set<String> getValidFields() {
         CoreConfig coreConfig = new CoreConfig();
         JsonObject coreConfigObj = new GsonBuilder().serializeNulls().create().toJsonTree(coreConfig).getAsJsonObject();
@@ -222,19 +204,6 @@
         Set<String> validFields = new HashSet<>();
         for (Map.Entry<String, JsonElement> entry : coreConfigObj.entrySet()) {
             validFields.add(entry.getKey());
-<<<<<<< HEAD
-        }
-
-        // Adding the aliases
-        validFields.add("access_token_signing_key_update_interval");
-        return validFields;
-    }
-
-    public String getIpAllowRegex() {
-        if (ip_allow_regex != null && ip_allow_regex.trim().equals("")) {
-            return null;
-=======
->>>>>>> 238cdc8b
         }
 
         // Adding the aliases
@@ -394,14 +363,7 @@
     }
 
     public String getSuperTokensSaaSSecret() {
-<<<<<<< HEAD
-        if (supertokens_saas_secret != null) {
-            return supertokens_saas_secret.trim();
-        }
-        return null;
-=======
         return supertokens_saas_secret;
->>>>>>> 238cdc8b
     }
 
     public int getPort(Main main) {
@@ -426,10 +388,6 @@
                 : CLIOptions.get(main).getConfigFilePath()).getAbsolutePath();
     }
 
-<<<<<<< HEAD
-    void validate(Main main) throws InvalidConfigException {
-        if (getConfigVersion() == -1) {
-=======
     void normalizeAndValidate(Main main) throws InvalidConfigException {
         if (isNormalizedAndValid) {
             return;
@@ -437,7 +395,6 @@
 
         // Validate
         if (core_config_version == -1) {
->>>>>>> 238cdc8b
             throw new InvalidConfigException(
                     "'core_config_version' is not set in the config.yaml file. Please redownload and install "
                             + "SuperTokens");
@@ -600,8 +557,6 @@
                 }
             }
         }
-<<<<<<< HEAD
-=======
 
         if (supertokens_default_cdi_version != null) {
             try {
@@ -707,7 +662,6 @@
         refresh_token_validity = refresh_token_validity * 60 * 1000;
 
         isNormalizedAndValid = true;
->>>>>>> 238cdc8b
     }
 
     public void createLoggingFile(Main main) throws IOException {
@@ -736,153 +690,16 @@
 
     static void assertThatCertainConfigIsNotSetForAppOrTenants(JsonObject config) throws InvalidConfigException {
         // these are all configs that are per core. So we do not allow the developer to set these dynamically.
-<<<<<<< HEAD
-        if (config.has("argon2_hashing_pool_size")) {
-            throw new InvalidConfigException(
-                    "argon2_hashing_pool_size can only be set via the core's base config setting");
-        }
-
-        if (config.has("firebase_password_hashing_pool_size")) {
-            throw new InvalidConfigException(
-                    "firebase_password_hashing_pool_size can only be set via the core's base config setting");
-        }
-
-        if (config.has("base_path")) {
-            throw new InvalidConfigException(
-                    "base_path can only be set via the core's base config setting");
-        }
-
-        if (config.has("log_level")) {
-            throw new InvalidConfigException(
-                    "log_level can only be set via the core's base config setting");
-        }
-
-        if (config.has("host")) {
-            throw new InvalidConfigException(
-                    "host can only be set via the core's base config setting");
-        }
-
-        if (config.has("port")) {
-            throw new InvalidConfigException(
-                    "port can only be set via the core's base config setting");
-        }
-
-        if (config.has("info_log_path")) {
-            throw new InvalidConfigException(
-                    "info_log_path can only be set via the core's base config setting");
-        }
-
-        if (config.has("error_log_path")) {
-            throw new InvalidConfigException(
-                    "error_log_path can only be set via the core's base config setting");
-        }
-
-        if (config.has("webserver_https_enabled")) {
-            throw new InvalidConfigException(
-                    "webserver_https_enabled can only be set via the core's base config setting");
-        }
-
-        if (config.has("max_server_pool_size")) {
-            throw new InvalidConfigException(
-                    "max_server_pool_size can only be set via the core's base config setting");
-        }
-
-        if (config.has("supertokens_saas_secret")) {
-            throw new InvalidConfigException(
-                    "supertokens_saas_secret can only be set via the core's base config setting");
-=======
         for (Field field : CoreConfig.class.getDeclaredFields()) {
             if (field.isAnnotationPresent(ConfigYamlOnly.class)) {
                 if (config.has(field.getName())) {
                     throw new InvalidConfigException(field.getName() + " can only be set via the core's base config setting");
                 }
             }
->>>>>>> 238cdc8b
         }
     }
 
     void assertThatConfigFromSameAppIdAreNotConflicting(CoreConfig other) throws InvalidConfigException {
-<<<<<<< HEAD
-        // we do not allow different values for this across tenants in the same app cause the keys are shared
-        // across all tenants
-        if (other.getAccessTokenSigningKeyDynamic() != this.getAccessTokenSigningKeyDynamic()) {
-            throw new InvalidConfigException(
-                    "You cannot set different values for access_token_signing_key_dynamic for the same appId");
-        }
-
-        // we do not allow different values for this across tenants in the same app cause the keys are shared
-        // across all tenants
-        if (other.getAccessTokenDynamicSigningKeyUpdateInterval() !=
-                this.getAccessTokenDynamicSigningKeyUpdateInterval()) {
-            throw new InvalidConfigException(
-                    "You cannot set different values for access_token_dynamic_signing_key_update_interval for the " +
-                            "same appId");
-        }
-
-        if (other.getAccessTokenValidity() != this.getAccessTokenValidity()) {
-            throw new InvalidConfigException(
-                    "You cannot set different values for access_token_validity for the same appId");
-        }
-
-        if (other.getRefreshTokenValidity() != this.getRefreshTokenValidity()) {
-            throw new InvalidConfigException(
-                    "You cannot set different values for refresh_token_validity for the same appId");
-        }
-
-        if (other.getAccessTokenBlacklisting() != this.getAccessTokenBlacklisting()) {
-            throw new InvalidConfigException(
-                    "You cannot set different values for access_token_blacklisting for the same appId");
-        }
-
-        if (!other.getPasswordHashingAlg().equals(this.getPasswordHashingAlg())) {
-            throw new InvalidConfigException(
-                    "You cannot set different values for password_hashing_alg for the same appId");
-        }
-
-        if (other.getArgon2Iterations() != this.getArgon2Iterations()) {
-            throw new InvalidConfigException(
-                    "You cannot set different values for argon2_iterations for the same appId");
-        }
-
-        if (other.getArgon2MemoryKb() != this.getArgon2MemoryKb()) {
-            throw new InvalidConfigException(
-                    "You cannot set different values for argon2_memory_kb for the same appId");
-        }
-
-        if (other.getArgon2Parallelism() != this.getArgon2Parallelism()) {
-            throw new InvalidConfigException(
-                    "You cannot set different values for argon2_parallelism for the same appId");
-        }
-
-        if (other.getBcryptLogRounds() != this.getBcryptLogRounds()) {
-            throw new InvalidConfigException(
-                    "You cannot set different values for bcrypt_log_rounds for the same appId");
-        }
-
-        if (!Objects.equals(other.firebase_password_hashing_signer_key, this.firebase_password_hashing_signer_key)) {
-            throw new InvalidConfigException(
-                    "You cannot set different values for firebase_password_hashing_signer_key for the same appId");
-        }
-
-        if (other.isTelemetryDisabled() != this.isTelemetryDisabled()) {
-            throw new InvalidConfigException(
-                    "You cannot set different values for disable_telemetry for the same appId");
-        }
-
-        // Check that the same set of API keys are present
-        {
-            String[] thisKeys = this.getAPIKeys() == null ? new String[0] : Arrays.copyOf(this.getAPIKeys(), this.getAPIKeys().length);
-            String[] otherKeys = other.getAPIKeys() == null ? new String[0] : Arrays.copyOf(other.getAPIKeys(), other.getAPIKeys().length);
-            Arrays.sort(thisKeys);
-            Arrays.sort(otherKeys);
-
-            if (!Arrays.equals(thisKeys, otherKeys)) {
-                throw new InvalidConfigException(
-                        "You cannot set different values for api_keys for the same appId");
-            }
-        }
-    }
-=======
         // we do not allow different values for this across tenants in the same app
         for (Field field : CoreConfig.class.getDeclaredFields()) {
             if (field.isAnnotationPresent(NotConflictingInApp.class)) {
@@ -902,5 +719,4 @@
     public String getDefaultCDIVersion() {
         return this.supertokens_default_cdi_version;
     }
->>>>>>> 238cdc8b
 }
