--- conflicted
+++ resolved
@@ -20,11 +20,8 @@
 import io.supertokens.config.Config;
 import io.supertokens.config.CoreConfig;
 import io.supertokens.cronjobs.Cronjobs;
-<<<<<<< HEAD
 import io.supertokens.cronjobs.bulkimport.ProcessBulkImportUsers;
-=======
 import io.supertokens.cronjobs.cleanupOAuthSessionsAndChallenges.CleanupOAuthSessionsAndChallenges;
->>>>>>> f9dea956
 import io.supertokens.cronjobs.deleteExpiredAccessTokenSigningKeys.DeleteExpiredAccessTokenSigningKeys;
 import io.supertokens.cronjobs.deleteExpiredDashboardSessions.DeleteExpiredDashboardSessions;
 import io.supertokens.cronjobs.deleteExpiredEmailVerificationTokens.DeleteExpiredEmailVerificationTokens;
@@ -263,12 +260,10 @@
         // starts DeleteExpiredAccessTokenSigningKeys cronjob if the access token signing keys can change
         Cronjobs.addCronjob(this, DeleteExpiredAccessTokenSigningKeys.init(this, uniqueUserPoolIdsTenants));
 
-<<<<<<< HEAD
         // initializes ProcessBulkImportUsers cronjob to process bulk import users - start happens via API call @see BulkImportBackgroundJobManager
         ProcessBulkImportUsers.init(this, uniqueUserPoolIdsTenants);
-=======
+
         Cronjobs.addCronjob(this, CleanupOAuthSessionsAndChallenges.init(this, uniqueUserPoolIdsTenants));
->>>>>>> f9dea956
 
         // this is to ensure tenantInfos are in sync for the new cron job as well
         MultitenancyHelper.getInstance(this).refreshCronjobs();
