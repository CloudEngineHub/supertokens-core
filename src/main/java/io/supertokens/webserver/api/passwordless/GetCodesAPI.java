/*
 *    Copyright (c) 2020, VRAI Labs and/or its affiliates. All rights reserved.
 *
 *    This software is licensed under the Apache License, Version 2.0 (the
 *    "License") as published by the Apache Software Foundation.
 *
 *    You may not use this file except in compliance with the License. You may
 *    obtain a copy of the License at http://www.apache.org/licenses/LICENSE-2.0
 *
 *    Unless required by applicable law or agreed to in writing, software
 *    distributed under the License is distributed on an "AS IS" BASIS, WITHOUT
 *    WARRANTIES OR CONDITIONS OF ANY KIND, either express or implied. See the
 *    License for the specific language governing permissions and limitations
 *    under the License.
 */

package io.supertokens.webserver.api.passwordless;

import com.google.gson.JsonArray;
import com.google.gson.JsonObject;
import io.supertokens.Main;
import io.supertokens.config.Config;
import io.supertokens.pluginInterface.multitenancy.exceptions.TenantOrAppNotFoundException;
import io.supertokens.passwordless.Passwordless;
import io.supertokens.passwordless.Passwordless.DeviceWithCodes;
import io.supertokens.passwordless.exceptions.Base64EncodingException;
import io.supertokens.pluginInterface.RECIPE_ID;
import io.supertokens.pluginInterface.exceptions.StorageQueryException;
import io.supertokens.pluginInterface.exceptions.StorageTransactionLogicException;
import io.supertokens.pluginInterface.passwordless.PasswordlessCode;
import io.supertokens.utils.Utils;
import io.supertokens.webserver.InputParser;
import io.supertokens.webserver.WebserverAPI;
import jakarta.servlet.ServletException;
import jakarta.servlet.http.HttpServletRequest;
import jakarta.servlet.http.HttpServletResponse;

import java.io.IOException;
import java.security.NoSuchAlgorithmException;
import java.util.Collections;
import java.util.List;
import java.util.Objects;
import java.util.stream.Stream;

public class GetCodesAPI extends WebserverAPI {

    private static final long serialVersionUID = -4641988458637882374L;

    public GetCodesAPI(Main main) {
        super(main, RECIPE_ID.PASSWORDLESS.toString());
    }

    @Override
    public String getPath() {
        return "/recipe/signinup/codes";
    }

    @Override
    protected void doGet(HttpServletRequest req, HttpServletResponse resp) throws IOException, ServletException {
        // logic based on: https://app.code2flow.com/Odo88u7TNKIk

        String email = InputParser.getQueryParamOrThrowError(req, "email", true);
        String phoneNumber = InputParser.getQueryParamOrThrowError(req, "phoneNumber", true);
        String deviceId = InputParser.getQueryParamOrThrowError(req, "deviceId", true);
        String deviceIdHash = InputParser.getQueryParamOrThrowError(req, "preAuthSessionId", true);

        if (Stream.of(email, phoneNumber, deviceId, deviceIdHash).filter(Objects::nonNull).count() != 1) {
            throw new ServletException(new BadRequestException(
                    "Please provide exactly one of email, phoneNumber, deviceId or preAuthSessionId"));
        }

        try {
            long passwordlessCodeLifetime = Config.getConfig(this.getTenantIdentifier(req), main)
                    .getPasswordlessCodeLifetime();
            List<Passwordless.DeviceWithCodes> devicesInfos;
            if (deviceId != null) {
                DeviceWithCodes deviceWithCodes = Passwordless.getDeviceWithCodesById(this.getTenantIdentifier(req),
                        main, deviceId);
                devicesInfos = deviceWithCodes == null ? Collections.emptyList()
                        : Collections.singletonList(deviceWithCodes);
            } else if (deviceIdHash != null) {
                DeviceWithCodes deviceWithCodes = Passwordless.getDeviceWithCodesByIdHash(
                        this.getTenantIdentifier(req), main, deviceIdHash);
                devicesInfos = deviceWithCodes == null ? Collections.emptyList()
                        : Collections.singletonList(deviceWithCodes);
            } else if (email != null) {
<<<<<<< HEAD
                devicesInfos = Passwordless.getDevicesWithCodesByEmail(this.getTenantIdentifier(req), main,
                        Utils.normaliseEmail(email));
=======
                email = Utils.normaliseEmail(email);
                devicesInfos = Passwordless.getDevicesWithCodesByEmail(main, email);
>>>>>>> a8e9154b
            } else {
                devicesInfos = Passwordless.getDevicesWithCodesByPhoneNumber(this.getTenantIdentifier(req), main,
                        phoneNumber);
            }

            JsonObject result = new JsonObject();
            result.addProperty("status", "OK");

            JsonArray jsonDeviceArr = new JsonArray();
            for (Passwordless.DeviceWithCodes deviceInfo : devicesInfos) {
                JsonObject jsonDevice = new JsonObject();
                jsonDevice.addProperty("preAuthSessionId", deviceInfo.device.deviceIdHash);
                jsonDevice.addProperty("failedCodeInputAttemptCount", deviceInfo.device.failedAttempts);

                if (deviceInfo.device.email != null) {
                    jsonDevice.addProperty("email", deviceInfo.device.email);
                }

                if (deviceInfo.device.phoneNumber != null) {
                    jsonDevice.addProperty("phoneNumber", deviceInfo.device.phoneNumber);
                }

                JsonArray jsonCodeArr = new JsonArray();
                for (PasswordlessCode code : deviceInfo.codes) {
                    JsonObject jsonCode = new JsonObject();
                    jsonCode.addProperty("codeId", code.id);
                    jsonCode.addProperty("timeCreated", code.createdAt);
                    jsonCode.addProperty("codeLifetime", passwordlessCodeLifetime);

                    jsonCodeArr.add(jsonCode);
                }

                jsonDevice.add("codes", jsonCodeArr);

                jsonDeviceArr.add(jsonDevice);
            }

            result.add("devices", jsonDeviceArr);

            super.sendJsonResponse(200, result, resp);
        } catch (Base64EncodingException ex) {
            throw new ServletException(new BadRequestException("Input encoding error in " + ex.source));
        } catch (NoSuchAlgorithmException | StorageTransactionLogicException | StorageQueryException | TenantOrAppNotFoundException e) {
            throw new ServletException(e);
        }
    }
}<|MERGE_RESOLUTION|>--- conflicted
+++ resolved
@@ -84,13 +84,8 @@
                 devicesInfos = deviceWithCodes == null ? Collections.emptyList()
                         : Collections.singletonList(deviceWithCodes);
             } else if (email != null) {
-<<<<<<< HEAD
-                devicesInfos = Passwordless.getDevicesWithCodesByEmail(this.getTenantIdentifier(req), main,
-                        Utils.normaliseEmail(email));
-=======
                 email = Utils.normaliseEmail(email);
-                devicesInfos = Passwordless.getDevicesWithCodesByEmail(main, email);
->>>>>>> a8e9154b
+                devicesInfos = Passwordless.getDevicesWithCodesByEmail(this.getTenantIdentifier(req), main, email);
             } else {
                 devicesInfos = Passwordless.getDevicesWithCodesByPhoneNumber(this.getTenantIdentifier(req), main,
                         phoneNumber);
@@ -133,7 +128,8 @@
             super.sendJsonResponse(200, result, resp);
         } catch (Base64EncodingException ex) {
             throw new ServletException(new BadRequestException("Input encoding error in " + ex.source));
-        } catch (NoSuchAlgorithmException | StorageTransactionLogicException | StorageQueryException | TenantOrAppNotFoundException e) {
+        } catch (NoSuchAlgorithmException | StorageTransactionLogicException | StorageQueryException
+                | TenantOrAppNotFoundException e) {
             throw new ServletException(e);
         }
     }
