--- conflicted
+++ resolved
@@ -23,13 +23,9 @@
 import io.supertokens.multitenancy.exception.BadPermissionException;
 import io.supertokens.pluginInterface.RECIPE_ID;
 import io.supertokens.pluginInterface.exceptions.StorageQueryException;
-<<<<<<< HEAD
-import io.supertokens.pluginInterface.multitenancy.exceptions.TenantOrAppNotFoundException;
-=======
 import io.supertokens.pluginInterface.multitenancy.AppIdentifierWithStorage;
 import io.supertokens.pluginInterface.multitenancy.exceptions.TenantOrAppNotFoundException;
 import io.supertokens.utils.SemVer;
->>>>>>> 238cdc8b
 import io.supertokens.webserver.InputParser;
 import io.supertokens.webserver.Utils;
 import io.supertokens.webserver.WebserverAPI;
@@ -63,13 +59,6 @@
 
         sessionId = Utils.normalizeAndValidateStringParam(sessionId, "sessionId");
         try {
-<<<<<<< HEAD
-            if (Dashboard.isValidUserSession(
-                    super.getAppIdentifierWithStorageFromRequestAndEnforcePublicTenant(req), main, sessionId)) {
-                JsonObject response = new JsonObject();
-                response.addProperty("status", "OK");
-                super.sendJsonResponse(200, response, resp);
-=======
             JsonObject invalidSessionResp = new JsonObject();
             invalidSessionResp.addProperty("status", "INVALID_SESSION_ERROR");
             AppIdentifierWithStorage identifierWithStorage = super.getAppIdentifierWithStorageFromRequestAndEnforcePublicTenant(req);
@@ -92,7 +81,6 @@
 
                     super.sendJsonResponse(200, response, resp);
                 }
->>>>>>> 238cdc8b
             } else {
                 super.sendJsonResponse(200, invalidSessionResp, resp);
             }
