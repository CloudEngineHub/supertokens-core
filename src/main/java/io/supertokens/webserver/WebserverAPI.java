/*
 *    Copyright (c) 2020, VRAI Labs and/or its affiliates. All rights reserved.
 *
 *    This software is licensed under the Apache License, Version 2.0 (the
 *    "License") as published by the Apache Software Foundation.
 *
 *    You may not use this file except in compliance with the License. You may
 *    obtain a copy of the License at http://www.apache.org/licenses/LICENSE-2.0
 *
 *    Unless required by applicable law or agreed to in writing, software
 *    distributed under the License is distributed on an "AS IS" BASIS, WITHOUT
 *    WARRANTIES OR CONDITIONS OF ANY KIND, either express or implied. See the
 *    License for the specific language governing permissions and limitations
 *    under the License.
 */

package io.supertokens.webserver;

import com.google.gson.JsonElement;
import io.supertokens.Main;
import io.supertokens.config.Config;
import io.supertokens.exceptions.QuitProgramException;
import io.supertokens.featureflag.exceptions.FeatureNotEnabledException;
<<<<<<< HEAD
import io.supertokens.multitenancy.exception.BadPermissionException;
=======
>>>>>>> e0d37b97
import io.supertokens.output.Logging;
import io.supertokens.pluginInterface.multitenancy.TenantIdentifier;
import io.supertokens.pluginInterface.multitenancy.exceptions.TenantOrAppNotFoundException;
import jakarta.servlet.ServletException;
import jakarta.servlet.http.HttpServlet;
import jakarta.servlet.http.HttpServletRequest;
import jakarta.servlet.http.HttpServletResponse;

import java.io.IOException;
import java.util.HashSet;
import java.util.Set;

public abstract class WebserverAPI extends HttpServlet {

    private static final long serialVersionUID = 1L;
    protected final Main main;
    public static final Set<String> supportedVersions = new HashSet<>();
    private String rid;

    static {
        supportedVersions.add("2.7");
        supportedVersions.add("2.8");
        supportedVersions.add("2.9");
        supportedVersions.add("2.10");
        supportedVersions.add("2.11");
        supportedVersions.add("2.12");
        supportedVersions.add("2.13");
        supportedVersions.add("2.14");
        supportedVersions.add("2.15");
        supportedVersions.add("2.16");
        supportedVersions.add("2.17");
        supportedVersions.add("2.18");
    }

    public static String getLatestCDIVersion() {
        return "2.18";
    }

    public WebserverAPI(Main main, String rid) {
        super();
        this.main = main;
        this.rid = rid;
    }

    public String getRID() {
        return this.rid;
    }

    public abstract String getPath();

    protected void sendTextResponse(int statusCode, String message, HttpServletResponse resp) throws IOException {
        resp.setStatus(statusCode);
        resp.setHeader("Content-Type", "text/html; charset=UTF-8");
        resp.getWriter().println(message);
    }

    protected void sendJsonResponse(int statusCode, JsonElement json, HttpServletResponse resp) throws IOException {
        resp.setStatus(statusCode);
        resp.setHeader("Content-Type", "application/json; charset=UTF-8");
        resp.getWriter().println(json.toString());
    }

    @Override
    protected void doGet(HttpServletRequest req, HttpServletResponse resp) throws IOException, ServletException {
        this.sendTextResponse(405, "Method not supported", resp);
    }

    @Override
    protected void doPost(HttpServletRequest req, HttpServletResponse resp) throws IOException, ServletException {
        this.sendTextResponse(405, "Method not supported", resp);
    }

    @Override
    protected void doHead(HttpServletRequest req, HttpServletResponse resp) throws IOException {
        this.sendTextResponse(405, "Method not supported", resp);
    }

    @Override
    protected void doPut(HttpServletRequest req, HttpServletResponse resp) throws IOException, ServletException {
        this.sendTextResponse(405, "Method not supported", resp);
    }

    @Override
    protected void doDelete(HttpServletRequest req, HttpServletResponse resp) throws IOException, ServletException {
        this.sendTextResponse(405, "Method not supported", resp);
    }

    @Override
    protected void doOptions(HttpServletRequest req, HttpServletResponse resp) throws IOException {
        this.sendTextResponse(405, "Method not supported", resp);
    }

    @Override
    protected void doTrace(HttpServletRequest req, HttpServletResponse resp) throws IOException {
        this.sendTextResponse(405, "Method not supported", resp);
    }

    private void assertThatVersionIsCompatible(String version) throws ServletException {
        if (version == null) {
            throw new ServletException(new BadRequestException("cdi-version not provided"));
        }
        if (!supportedVersions.contains(version)) {
            throw new ServletException(new BadRequestException("cdi-version " + version + " not supported"));
        }
    }

    protected boolean versionNeeded(HttpServletRequest req) {
        return true;
    }

    private void assertThatAPIKeyCheckPasses(HttpServletRequest req) throws ServletException,
            TenantOrAppNotFoundException {
        String apiKey = req.getHeader("api-key");
        String[] keys = Config.getConfig(getTenantIdentifier(req), this.main).getAPIKeys();
        if (keys != null) {
            if (apiKey == null) {
                throw new ServletException(new APIKeyUnauthorisedException());
            }
            apiKey = apiKey.trim();
            boolean isAuthorised = false;
            for (String key : keys) {
                isAuthorised = isAuthorised || key.equals(apiKey);
            }
            if (!isAuthorised) {
                throw new ServletException(new APIKeyUnauthorisedException());
            }
        }
    }

    protected boolean checkAPIKey(HttpServletRequest req) {
        return true;
    }

    private String getTenantId(HttpServletRequest req) {
        String path = req.getServletPath().toLowerCase();
        String apiPath = getPath().toLowerCase();
        if (!apiPath.startsWith("/")) {
            apiPath = "/" + apiPath;
        }
        if (apiPath.equals("/")) {
            if (path.equals("") || path.equals("/")) {
                return null;
            }
        } else {
            if (path.matches("^/appid-[a-z0-9-]*/[a-z0-9-]+" + apiPath + "/?$")) {
                String tenantId = path.split("/")[2].toLowerCase();
                if (tenantId.equals(TenantIdentifier.DEFAULT_TENANT_ID)) {
                    return null;
                }
                return tenantId;
            } else if (path.matches("^/appid-[a-z0-9-]*" + apiPath + "/?$")) {
                return null;
            } else if (path.matches("^/[a-z0-9-]+" + apiPath + "/?$")) {
                String tenantId = path.split("/")[1].toLowerCase();
                if (tenantId.equals(TenantIdentifier.DEFAULT_TENANT_ID)) {
                    return null;
                }
                return tenantId;
            } else {
                return null;
            }
        }
        return null;
    }

    private String getAppId(HttpServletRequest req) {
        String path = req.getServletPath().toLowerCase();
        String apiPath = getPath().toLowerCase();
        if (!apiPath.startsWith("/")) {
            apiPath = "/" + apiPath;
        }
        if (apiPath.equals("/")) {
            if (path.equals("") || path.equals("/")) {
                return null;
            }
        } else {
            if (path.matches("^/appid-[a-z0-9-]*(/[a-z0-9-]+)?" + apiPath + "/?$")) {
                String appId = path.split("/")[1].toLowerCase();
                if (appId.equals("appid-public")) {
                    return null;
                }
                return appId.substring(6);
            } else {
                return null;
            }
        }
        return null;
    }

    private String getConnectionUriDomain(HttpServletRequest req) {
        String connectionUriDomain = req.getServerName() + ":" + req.getServerPort();
        try {
            if (Config.getConfig(new TenantIdentifier(connectionUriDomain, null, null), main) ==
                    Config.getConfig(new TenantIdentifier(null, null, null), main)) {
                return null;
            }
        } catch (TenantOrAppNotFoundException e) {
            throw new IllegalStateException(e);
        }
        return connectionUriDomain;
    }

    protected TenantIdentifier getTenantIdentifier(HttpServletRequest req) {
        return new TenantIdentifier(this.getConnectionUriDomain(req), this.getAppId(req), this.getTenantId(req));
    }

    @Override
    protected void service(HttpServletRequest req, HttpServletResponse resp) throws IOException {
        try {
            if (this.checkAPIKey(req)) {
                assertThatAPIKeyCheckPasses(req);
            }
            if (this.versionNeeded(req)) {
                String version = getVersionFromRequest(req);
                assertThatVersionIsCompatible(version);
                Logging.info(main,
                        "API called: " + req.getRequestURI() + ". Method: " + req.getMethod() + ". Version: " + version,
                        false);
            } else {
                Logging.info(main, "API called: " + req.getRequestURI() + ". Method: " + req.getMethod(), false);
            }
            super.service(req, resp);
        } catch (Exception e) {
            Logging.error(main, "API threw an exception: " + req.getMethod() + " " + req.getRequestURI(),
                    Main.isTesting, e);

            if (e instanceof QuitProgramException) {
                main.wakeUpMainThreadToShutdown();
<<<<<<< HEAD
            } else if (e instanceof TenantOrAppNotFoundException) {
                sendTextResponse(400,
                        "AppId or tenantId not found => appId: " +
                                ((TenantOrAppNotFoundException) e).getTenantIdentifier().getAppId() + ", tenantId: " +
                                ((TenantOrAppNotFoundException) e).getTenantIdentifier().getTenantId(), resp);
            } else if (e instanceof FeatureNotEnabledException) {
                sendTextResponse(402, e.getMessage(), resp);
            } else if (e instanceof BadPermissionException) {
                sendTextResponse(403, e.getMessage(), resp);
=======
            } else if (e instanceof FeatureNotEnabledException) {
                sendTextResponse(402, e.getMessage(), resp);
>>>>>>> e0d37b97
            } else if (e instanceof ServletException) {
                ServletException se = (ServletException) e;
                Throwable rootCause = se.getRootCause();
                if (rootCause instanceof BadRequestException) {
                    sendTextResponse(400, rootCause.getMessage(), resp);
                } else if (rootCause instanceof FeatureNotEnabledException) {
                    sendTextResponse(402, rootCause.getMessage(), resp);
                } else if (rootCause instanceof APIKeyUnauthorisedException) {
                    sendTextResponse(401, "Invalid API key", resp);
                } else if (rootCause instanceof TenantOrAppNotFoundException) {
                    sendTextResponse(400,
                            "AppId or tenantId not found => appId: " +
                                    ((TenantOrAppNotFoundException) rootCause).getTenantIdentifier().getAppId() +
                                    ", tenantId: " +
                                    ((TenantOrAppNotFoundException) rootCause).getTenantIdentifier().getTenantId(),
                            resp);
                } else if (rootCause instanceof FeatureNotEnabledException) {
                    sendTextResponse(402, rootCause.getMessage(), resp);
                } else if (rootCause instanceof BadPermissionException) {
                    sendTextResponse(403, e.getMessage(), resp);
                } else {
                    sendTextResponse(500, "Internal Error", resp);
                }
            } else {
                sendTextResponse(500, "Internal Error", resp);
            }
        }
        Logging.info(main, "API ended: " + req.getRequestURI() + ". Method: " + req.getMethod(), false);
    }

    protected String getRIDFromRequest(HttpServletRequest req) {
        return req.getHeader("rId");
    }

    protected String getVersionFromRequest(HttpServletRequest req) {
        String version = req.getHeader("cdi-version");
        if (version == null) {
            version = getLatestCDIVersion();
        }
        return version;
    }

    public static class BadRequestException extends Exception {
        private static final long serialVersionUID = -5014892660208978125L;

        public BadRequestException(String msg) {
            super(msg);
        }
    }

    protected static class APIKeyUnauthorisedException extends Exception {

        private static final long serialVersionUID = 6058119187747009809L;

        public APIKeyUnauthorisedException() {
            super();
        }
    }

}<|MERGE_RESOLUTION|>--- conflicted
+++ resolved
@@ -21,10 +21,7 @@
 import io.supertokens.config.Config;
 import io.supertokens.exceptions.QuitProgramException;
 import io.supertokens.featureflag.exceptions.FeatureNotEnabledException;
-<<<<<<< HEAD
 import io.supertokens.multitenancy.exception.BadPermissionException;
-=======
->>>>>>> e0d37b97
 import io.supertokens.output.Logging;
 import io.supertokens.pluginInterface.multitenancy.TenantIdentifier;
 import io.supertokens.pluginInterface.multitenancy.exceptions.TenantOrAppNotFoundException;
@@ -253,7 +250,6 @@
 
             if (e instanceof QuitProgramException) {
                 main.wakeUpMainThreadToShutdown();
-<<<<<<< HEAD
             } else if (e instanceof TenantOrAppNotFoundException) {
                 sendTextResponse(400,
                         "AppId or tenantId not found => appId: " +
@@ -263,10 +259,6 @@
                 sendTextResponse(402, e.getMessage(), resp);
             } else if (e instanceof BadPermissionException) {
                 sendTextResponse(403, e.getMessage(), resp);
-=======
-            } else if (e instanceof FeatureNotEnabledException) {
-                sendTextResponse(402, e.getMessage(), resp);
->>>>>>> e0d37b97
             } else if (e instanceof ServletException) {
                 ServletException se = (ServletException) e;
                 Throwable rootCause = se.getRootCause();
@@ -283,8 +275,6 @@
                                     ", tenantId: " +
                                     ((TenantOrAppNotFoundException) rootCause).getTenantIdentifier().getTenantId(),
                             resp);
-                } else if (rootCause instanceof FeatureNotEnabledException) {
-                    sendTextResponse(402, rootCause.getMessage(), resp);
                 } else if (rootCause instanceof BadPermissionException) {
                     sendTextResponse(403, e.getMessage(), resp);
                 } else {
