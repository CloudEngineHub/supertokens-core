--- conflicted
+++ resolved
@@ -5,14 +5,13 @@
 The format is based on [Keep a Changelog](https://keepachangelog.com/en/1.0.0/), and this project adheres
 to [Semantic Versioning](https://semver.org/spec/v2.0.0.html).
 
-<<<<<<< HEAD
 ## [3.6.0] - 2021-08-26
 
 ### Added
 
 - New config values `password_reset_token_lifetime`
   and `email_verification_token_lifetime`: https://github.com/supertokens/supertokens-core/issues/297
-=======
+
 ## [3.5.2] - 2021-09-01
 
 ### Fixes
@@ -24,7 +23,6 @@
 ### Changes
 
 - Changes JWT signing key update interval to not be limited to 720 hours
->>>>>>> 08152180
 
 ## [3.5.1] - 2021-08-25
 
