# Changelog

All notable changes to this project will be documented in this file.

The format is based on [Keep a Changelog](https://keepachangelog.com/en/1.0.0/), and this project adheres
to [Semantic Versioning](https://semver.org/spec/v2.0.0.html).

<<<<<<< HEAD
## [3.6.0] - 2021-08-26

### Added

- New config values `password_reset_token_lifetime`
  and `email_verification_token_lifetime`: https://github.com/supertokens/supertokens-core/issues/297
=======
## [3.5.3] - 2021-09-20

### Changes

- Explicitly adds UTF-8 compatible conversion when encoding / decoding base64 strings.
>>>>>>> 02c65acd

## [3.5.2] - 2021-09-01

### Fixes

- Issue with verifying refresh token throwing an unauthorised exception due to a db connection error.
- Sends far ahead jwt signing key expiry time in case updating them is
  disabled: https://github.com/supertokens/supertokens-core/issues/304

### Changes

- Changes JWT signing key update interval to not be limited to 720 hours

## [3.5.1] - 2021-08-25

### Added

- Logs non "OK" status code from APIs for debugging purposes.

### Fixed:

- Always throws unauthorised response if refresh token is not valid - previously it was throwing a 500 error in case it
  was not properly base 64 encoded.

## [3.5.0] - 2021-06-20

### Changed

- Make emailverificaiton tables take a generic userId: https://github.com/supertokens/supertokens-core/issues/258
- Adds new count and pagination APIs: https://github.com/supertokens/supertokens-core/issues/259
- Adds new API to get session data, and deprecates older one to get session and JWT payload separately:
  https://github.com/supertokens/supertokens-core/issues/255
- Removed `isVerified` boolean from thirdparty sign in up API as per CDI spec 2.8, and hence does not do email
  verification in this API either. Also related to https://github.com/supertokens/supertokens-core/issues/295

### Added

- Add `GET /recipe/users/by-email?email=john@example.com` endpoint for ThirdParty recipe to fetch all users with given
  email
- Add new emailverification APIs for remove tokens and unverify email.
- Add `PUT /recipe/user` for emailpassword recipe to change user's password or email.

## [3.4.2] - 2021-06-27

### Fixes

- `NullPointerException` that is thrown in `AccessTokenSigningKey.java` class when the `keyInfo` object is accessed in
  parallel after the signing key has expired: https://github.com/supertokens/supertokens-core/issues/282

## [3.4.1] - 2021-06-18

### Added

- `test_mode` to the options for running the core so that it can be run in test mode whilst being tested by the backend
  SDK.
- Adds `jwtSigningPublicKey` and `jwtSigningPublicKeyExpiryTime` to API response when returning `TRY_REFRESH_TOKEN
  ` from session verify.

## [3.4.0] - 2021-04-22

### Changed

- Uses Open JDK 15.0.1

## [3.3.0] - 2021-02-16

### Changed

- Extracted email verification into its own recipe
- ThirdParty recipe API

## [3.2.0] - 2021-01-26

### Changed

- Normalises email by making it all lower case
- Changes in handshake API
- Changes in config
- Changes in session create, verify and refresh APis

## [3.1.0] - 2021-01-14

### Changed

- Used rowmapper for in memory db
- Adds email verification APIs
- Adds user pagination APIs
- Adds timeJoined to whenever a user object is returned from an API

## [3.0.1] - 2020-10-27

### Changed

- Makes Hello API do a db query as well for better status checking

## [3.0.0] - 2020-10-25

### Changed

- Changes as per CDI 2.4: https://github.com/supertokens/core-driver-interface/issues/1
- In memory db uses the SQL interface
- Emailpassword recipe functions and APIs
- Deprecates the need for a separate SQLite repo (since the in mem one already exists within the core)

## [2.5.2] - 2020-10-25

### Fixed

- Issue #84 - Correct access token signing key expiry not being sent by APIs

## [2.5.1] - 2020-10-08

### Changed

- Fixed issue of docker image hanging when run in foreground

## [2.5.0] - 2020-10-08

### Added

- Updates the access token if blacklisting is switched on and the JWT payload has been changed somehow
- API key support
- JWT Api Key Rotation

### Removed

- Compatibility with the inefficient method for handling refresh tokens.

## [2.4.0] - 2020-09-09

### Added

- CSRF check in refresh API
- set csrf config to `false` by default
- compatibility with CDI 2.3

### Fixed

- When regenerating session, uses old access tokens' parentRefreshTokenHash1 instead of null

### Changed

- Optimises refresh token to not store old tokens in the database
- removes the need for a license key
- removes API Pings

## [2.3.0] - 2020-08-11

### Changed

- Makes default session expiry status code 401
- Makes default refresh API path "/session/refresh"
- Compatibility with CDI 2.2. Makes `cookie_domain` default value to not set, so that it will work with any API
- Makes sameSite = lax by default
- If licenseKey is missing, then dependency jars are downloaded in DEV mode

## [2.2.3] - 2020-08-10

### Changes

- Makes license Apache 2.0

## [2.2.2] - 2020-07-02

### Fixed

- Changes how versioning works to make it per API call.
- Supports CDI 2.1

## [2.2.1] - 2020-05-14

### Fixed

- Forcing of no in memory database flag to start command on Linux fixed

## [2.2.0] - 2020-05-20

### Added

- Uses in memory database in dev mode if database is not configured
- Removes the need to specify dev / production when running the start command

## [2.1.0] - 2020-04-30

### Added

- Compatibility with CDI 2.0
- API versions
- SameSite cookie option
- Updating of JWT payload
- Session expired status code configuration
- Partial lmrt support

## [2.0.0] - 2020-04-07

### Added

- Compatibility with NoSQL databases like MongoDB
- Setting sameSite cookie option. However, this is not usable in this release.

## [1.1.1] - 2020-03-23

### Changed

- Adds #!/bin/bash in scripts

## [1.1.0] - 2020-03-23

### Changed

- Allow for an unlimited number of SuperTokens instances in production mode
- License changes to reflect the above<|MERGE_RESOLUTION|>--- conflicted
+++ resolved
@@ -5,20 +5,18 @@
 The format is based on [Keep a Changelog](https://keepachangelog.com/en/1.0.0/), and this project adheres
 to [Semantic Versioning](https://semver.org/spec/v2.0.0.html).
 
-<<<<<<< HEAD
 ## [3.6.0] - 2021-08-26
 
 ### Added
 
 - New config values `password_reset_token_lifetime`
   and `email_verification_token_lifetime`: https://github.com/supertokens/supertokens-core/issues/297
-=======
+
 ## [3.5.3] - 2021-09-20
 
 ### Changes
 
 - Explicitly adds UTF-8 compatible conversion when encoding / decoding base64 strings.
->>>>>>> 02c65acd
 
 ## [3.5.2] - 2021-09-01
 
